--- conflicted
+++ resolved
@@ -1,31 +1,6 @@
 "use client";
 
 import {
-<<<<<<< HEAD
-  BugIcon,
-  ClockIcon,
-  FunnelIcon,
-  GitBranchIcon,
-  GlobeIcon,
-  HouseIcon,
-  InfoIcon,
-  ListIcon,
-  MapPinIcon,
-  TargetIcon,
-  UsersIcon,
-  XIcon,
-} from "@phosphor-icons/react";
-import Link from "next/link";
-import { usePathname } from "next/navigation";
-import { useCallback, useEffect, useState } from "react";
-import { Logo } from "@/components/layout/logo";
-import { ThemeToggle } from "@/components/layout/theme-toggle";
-import { UserMenu } from "@/components/layout/user-menu";
-import { NotificationsPopover } from "@/components/notifications/notifications-popover";
-import { Button } from "@/components/ui/button";
-import { ScrollArea } from "@/components/ui/scroll-area";
-import { cn } from "@/lib/utils";
-=======
 	BugIcon,
 	ClockIcon,
 	FunnelIcon,
@@ -48,7 +23,6 @@
 import { Button } from '@/components/ui/button';
 import { ScrollArea } from '@/components/ui/scroll-area';
 import { cn } from '@/lib/utils';
->>>>>>> 79938659
 
 const demoNavigation = [
   {
