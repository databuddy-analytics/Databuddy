'use client';

import {
	ArrowSquareOutIcon,
	CalendarIcon,
	CheckIcon,
	CreditCardIcon,
	FileTextIcon,
} from '@phosphor-icons/react';
import dayjs from 'dayjs';
import { memo } from 'react';
import { useBilling } from '@/app/(main)/billing/hooks/use-billing';
import { Badge } from '@/components/ui/badge';
import { Button } from '@/components/ui/button';
<<<<<<< HEAD
import { Card, CardContent, CardHeader, CardTitle } from '@/components/ui/card';
=======
import { Card, CardContent } from '@/components/ui/card';
>>>>>>> 01e81161
import { Skeleton } from '@/components/ui/skeleton';
import type { Customer, Invoice } from '../data/billing-data';

const InvoiceCard = memo(function InvoiceCardComponent({
	invoice,
}: {
	invoice: Invoice;
}) {
	const getStatusBadge = () => {
		switch (invoice.status) {
			case 'paid':
				return (
					<Badge className="bg-emerald-500 text-xs hover:bg-emerald-600">
						Paid
					</Badge>
				);
			case 'open':
			case 'pending':
				return (
					<Badge className="text-xs" variant="secondary">
						Pending
					</Badge>
				);
			case 'failed':
				return (
					<Badge className="text-xs" variant="destructive">
						Failed
					</Badge>
				);
			case 'draft':
				return (
					<Badge className="text-xs" variant="outline">
						Draft
					</Badge>
				);
			case 'void':
				return (
					<Badge className="text-xs" variant="outline">
						Void
					</Badge>
				);
			default:
				return null;
		}
	};

	const formatAmount = (amount: number, currency: string) => {
		return new Intl.NumberFormat('en-US', {
			style: 'currency',
			currency: currency.toUpperCase(),
		}).format(amount);
	};

	const getProductNames = (productIds: string[]) => {
		const productMap: Record<string, string> = {
			free: 'Free',
			pro: 'Pro',
			buddy: 'Buddy',
		};
		return productIds.map((id) => productMap[id] || id).join(', ');
	};

	return (
		<Card className="transition-shadow hover:shadow-sm">
			<CardContent className="p-4">
				<div className="flex items-center justify-between">
					<div className="flex min-w-0 flex-1 items-center gap-3">
						<div className="flex h-8 w-8 flex-shrink-0 items-center justify-center rounded border bg-muted">
							<FileTextIcon
								className="not-dark:text-primary text-muted-foreground"
								size={16}
								weight="duotone"
							/>
						</div>
						<div className="min-w-0 flex-1">
							<div className="mb-1 flex items-center gap-2">
								<h4 className="font-medium text-sm">
									#{invoice.stripe_id.slice(-8)}
								</h4>
								{getStatusBadge()}
							</div>
							<div className="flex items-center gap-4 text-muted-foreground text-xs">
								<span>{dayjs(invoice.created_at).format('MMM D, YYYY')}</span>
								<span>{getProductNames(invoice.product_ids)}</span>
							</div>
						</div>
					</div>

					<div className="flex flex-shrink-0 items-center gap-3">
						<div className="text-right">
							<div className="font-semibold">
								{formatAmount(invoice.total, invoice.currency)}
							</div>
						</div>

						{invoice.hosted_invoice_url && (
							<Button
								aria-label="View invoice details"
								className="h-8 cursor-pointer px-2"
								onClick={() => {
									if (invoice.hosted_invoice_url) {
										window.open(invoice.hosted_invoice_url, '_blank');
									}
								}}
								size="sm"
								type="button"
								variant="ghost"
							>
								<ArrowSquareOutIcon
									className="not-dark:text-primary"
									size={14}
									weight="duotone"
								/>
							</Button>
						)}
					</div>
				</div>
			</CardContent>
		</Card>
	);
});

<<<<<<< HEAD
function SubscriptionHistoryCard({ customerData }: { customerData: any }) {
=======
const SubscriptionHistoryCard = memo(function SubscriptionHistoryCardComponent({
	customerData,
}: {
	customerData: Customer;
}) {
>>>>>>> 01e81161
	if (!customerData?.products?.length) {
		return null;
	}

	return (
		<Card>
			<CardContent className="p-4">
				<div className="space-y-2">
					{customerData.products.map((product) => (
						<div
							className="flex items-start gap-2 rounded border p-2 text-sm"
							key={product.id}
						>
							<div className="mt-0.5 flex h-5 w-5 flex-shrink-0 items-center justify-center rounded-full bg-muted">
								<CheckIcon
									className="not-dark:text-primary text-primary"
									size={10}
									weight="duotone"
								/>
							</div>
							<div className="min-w-0 flex-1">
								<div className="mb-1 flex items-center justify-between">
									<h4 className="truncate font-medium text-sm">
										{product.name || product.id}
									</h4>
									<Badge
										className="ml-2 text-xs"
										variant={
											product.status === 'active' ? 'default' : 'secondary'
										}
									>
										{product.status}
									</Badge>
								</div>
								<div className="text-muted-foreground text-xs">
									<div>
										Started: {dayjs(product.started_at).format('MMM D, YYYY')}
									</div>
									{product.current_period_end && (
										<div className="mt-0.5">
											{product.canceled_at ? 'Ends' : 'Renews'}:{' '}
											{dayjs(product.current_period_end).format('MMM D, YYYY')}
										</div>
									)}
								</div>
							</div>
						</div>
					))}
				</div>
			</CardContent>
		</Card>
	);
});

interface HistoryTabProps {
	invoices: Invoice[];
	customerData: Customer | null;
	isLoading: boolean;
}

export const HistoryTab = memo(function HistoryTabComponent({
	invoices,
	customerData,
	isLoading,
}: HistoryTabProps) {
	const { onManageBilling } = useBilling();

	if (isLoading) {
		return (
			<div className="space-y-6">
				<div className="space-y-2">
					<Skeleton className="h-8 w-48" />
					<Skeleton className="h-4 w-96" />
				</div>
				<div className="grid gap-6">
					{Array.from({ length: 3 }).map((_, i) => (
						<Skeleton className="h-48 w-full" key={`skeleton-${i + 1}`} />
					))}
				</div>
			</div>
		);
	}

	return (
		<div className="space-y-6">
			{/* Header */}
			<div className="flex items-center justify-between">
				<div>
					<h1 className="font-bold text-2xl tracking-tight">Billing History</h1>
					<p className="mt-1 text-muted-foreground">
						View your invoices and subscription changes
					</p>
				</div>
				<Button
					aria-label="Manage billing settings"
					onClick={onManageBilling}
					size="sm"
					type="button"
					variant="outline"
				>
					<CreditCardIcon
						className="mr-2 not-dark:text-primary"
						size={16}
						weight="duotone"
					/>
					Manage Billing
					<ArrowSquareOutIcon
						className="ml-2 not-dark:text-primary"
						size={12}
						weight="duotone"
					/>
				</Button>
			</div>

			{/* Content Grid */}
			<div className="grid gap-6 lg:grid-cols-3">
				{/* Invoices */}
				<div className="lg:col-span-2">
					{invoices.length ? (
						<div className="space-y-3">
							{invoices
								.sort((a: Invoice, b: Invoice) => b.created_at - a.created_at)
								.map((invoice: Invoice) => (
									<InvoiceCard invoice={invoice} key={invoice.stripe_id} />
								))}
						</div>
					) : (
						<Card>
							<CardContent className="flex flex-col items-center justify-center py-12">
								<div className="mb-4 flex h-12 w-12 items-center justify-center rounded border bg-muted">
									<FileTextIcon
										className="not-dark:text-primary text-muted-foreground"
										size={24}
										weight="duotone"
									/>
								</div>
								<h3 className="mb-2 font-semibold text-lg">No Invoices Yet</h3>
								<p className="text-center text-muted-foreground text-sm">
									Your invoices will appear here once you start using paid
									features.
								</p>
							</CardContent>
						</Card>
					)}
				</div>

				{/* Subscription History */}
				<div className="lg:col-span-1">
					{customerData ? (
						<SubscriptionHistoryCard customerData={customerData} />
					) : (
						<Card>
							<CardContent className="flex flex-col items-center justify-center py-12">
								<div className="mb-4 flex h-12 w-12 items-center justify-center rounded border bg-muted">
									<CalendarIcon
										className="not-dark:text-primary text-muted-foreground"
										size={24}
										weight="duotone"
									/>
								</div>
								<h3 className="mb-2 font-semibold text-lg">No History</h3>
								<p className="text-center text-muted-foreground text-sm">
									Your subscription history will appear here.
								</p>
							</CardContent>
						</Card>
					)}
				</div>
			</div>
		</div>
	);
});<|MERGE_RESOLUTION|>--- conflicted
+++ resolved
@@ -12,11 +12,7 @@
 import { useBilling } from '@/app/(main)/billing/hooks/use-billing';
 import { Badge } from '@/components/ui/badge';
 import { Button } from '@/components/ui/button';
-<<<<<<< HEAD
-import { Card, CardContent, CardHeader, CardTitle } from '@/components/ui/card';
-=======
 import { Card, CardContent } from '@/components/ui/card';
->>>>>>> 01e81161
 import { Skeleton } from '@/components/ui/skeleton';
 import type { Customer, Invoice } from '../data/billing-data';
 
@@ -139,15 +135,11 @@
 	);
 });
 
-<<<<<<< HEAD
-function SubscriptionHistoryCard({ customerData }: { customerData: any }) {
-=======
 const SubscriptionHistoryCard = memo(function SubscriptionHistoryCardComponent({
 	customerData,
 }: {
 	customerData: Customer;
 }) {
->>>>>>> 01e81161
 	if (!customerData?.products?.length) {
 		return null;
 	}
