--- conflicted
+++ resolved
@@ -4,7 +4,7 @@
   id: string;
   name: string;
   group: string | null;
-  status: 'active' | 'canceled' | 'scheduled';
+  status: 'active' | 'canceled' | 'scheduled' | 'trialing';
   canceled_at: number | null;
   started_at: number;
   is_default: boolean;
@@ -45,7 +45,6 @@
 
 export interface Customer {
   id: string;
-<<<<<<< HEAD
   created_at: number;
   name: string;
   email: string;
@@ -85,12 +84,6 @@
   tiers?: any[];
   usage_model?: string;
   billing_units?: number;
-=======
-  type: "warning" | "error" | "info";
-  title: string;
-  message: string;
-  action?: { label: string; onClick: () => void };
->>>>>>> 12d78d56
 }
 
 export interface Plan {
@@ -99,7 +92,7 @@
   is_add_on: boolean;
   price: Price;
   items: PlanItem[];
-  scenario: 'active' | 'upgrade' | 'downgrade' | 'canceled' | 'scheduled';
+  scenario: 'active' | 'upgrade' | 'downgrade' | 'canceled' | 'scheduled' | 'trialing';
   button_text: string;
   free_trial?: any | null;
   interval_group?: any | null;
@@ -119,7 +112,6 @@
   isDefault: boolean;
 }
 
-<<<<<<< HEAD
 export interface SubscriptionResponse {
   list: Plan[];
   paymentMethods?: PaymentMethod[];
@@ -434,7 +426,7 @@
       if (customerProduct) {
         let scenario: Plan['scenario'] = 'upgrade';
 
-        if (customerProduct.status === 'active') {
+        if (customerProduct.status === 'active' || customerProduct.status === 'trialing') {
           scenario = customerProduct.canceled_at ? 'canceled' : 'active';
         } else if (customerProduct.status === 'scheduled') {
           scenario = 'scheduled';
@@ -512,151 +504,4 @@
     isLoading: isCustomerLoading,
     refetch,
   };
-};
-=======
-export const subscriptionPlans: SubscriptionPlan[] = [
-  {
-    id: "free",
-    name: "Starter",
-    price: 0,
-    description: "Perfect for personal projects and getting started",
-    features: [
-      "Real-time analytics dashboard",
-      "Basic visitor tracking",
-      "Page view analytics",
-      "Referrer tracking",
-      "Mobile-responsive reports",
-      "Email support",
-    ],
-    limits: {
-      websites: 3,
-      pageviews: 10_000,
-      dataRetention: "7 days",
-      teamMembers: 1,
-    },
-    current: true,
-    popular: false,
-  },
-  {
-    id: "pro",
-    name: "Professional",
-    price: 29,
-    originalPrice: 39,
-    description: "For growing businesses and teams",
-    features: [
-      "Everything in Starter",
-      "Advanced analytics & insights",
-      "Custom event tracking",
-      "Goal conversion tracking",
-      "A/B testing analytics",
-      "Team collaboration",
-      "API access",
-      "Priority support",
-      "Custom domains",
-      "White-label reports",
-    ],
-    limits: {
-      websites: null,
-      pageviews: 100_000,
-      dataRetention: "90 days",
-      teamMembers: 5,
-    },
-    current: false,
-    popular: true,
-    badge: "Save $10/mo",
-  },
-  {
-    id: "enterprise",
-    name: "Enterprise",
-    price: null,
-    description: "For large organizations with custom needs",
-    features: [
-      "Everything in Professional",
-      "Unlimited pageviews",
-      "Custom data retention",
-      "Dedicated account manager",
-      "Custom integrations",
-      "SSO & advanced security",
-      "SLA guarantee (99.9%)",
-      "On-premise deployment",
-      "Custom reporting",
-      "24/7 phone support",
-    ],
-    limits: {
-      websites: null,
-      pageviews: null,
-      dataRetention: "Custom",
-      teamMembers: null,
-    },
-    current: false,
-    popular: false,
-    recommended: true,
-  },
-];
-
-export const usageData: UsageData = {
-  websites: { current: 2, limit: 3 },
-  pageviews: { current: 7500, limit: 10_000 },
-  teamMembers: { current: 1, limit: 1 },
-  dataRetention: "7 days",
-  billingCycle: "monthly",
-  nextBillingDate: "2024-04-15",
-  renewalAmount: 0,
-};
-
-export const billingHistory: BillingHistoryItem[] = [
-  {
-    id: "INV-2024-003",
-    date: "2024-03-15",
-    amount: 29.0,
-    status: "paid",
-    description: "Professional Plan - Monthly",
-    period: "Mar 15 - Apr 15, 2024",
-    pdfUrl: "#",
-    paymentMethod: "•••• 4242",
-  },
-  {
-    id: "INV-2024-002",
-    date: "2024-02-15",
-    amount: 29.0,
-    status: "paid",
-    description: "Professional Plan - Monthly",
-    period: "Feb 15 - Mar 15, 2024",
-    pdfUrl: "#",
-    paymentMethod: "•••• 4242",
-  },
-  {
-    id: "INV-2024-001",
-    date: "2024-01-15",
-    amount: 29.0,
-    status: "failed",
-    description: "Professional Plan - Monthly",
-    period: "Jan 15 - Feb 15, 2024",
-    pdfUrl: "#",
-    paymentMethod: "•••• 8888",
-  },
-];
-
-export const paymentMethods: PaymentMethod[] = [
-  {
-    id: "pm_1",
-    type: "card",
-    last4: "4242",
-    brand: "visa",
-    expiry: "12/25",
-    default: true,
-    name: "John Doe",
-    country: "US",
-  },
-  {
-    id: "pm_2",
-    type: "card",
-    last4: "8888",
-    brand: "mastercard",
-    expiry: "06/24",
-    default: false,
-    name: "John Doe",
-    country: "US",
-  },
-];
->>>>>>> 12d78d56
+};