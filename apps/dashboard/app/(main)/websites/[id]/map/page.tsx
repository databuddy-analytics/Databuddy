'use client';

<<<<<<< HEAD
import { GlobeIcon, MapPinIcon, QuestionIcon, ArrowCounterClockwiseIcon } from '@phosphor-icons/react';
=======
import type { LocationData } from '@databuddy/shared';
import { GlobeIcon, MapPinIcon, QuestionIcon } from '@phosphor-icons/react';
>>>>>>> 59d25213
import dynamic from 'next/dynamic';
import { useParams } from 'next/navigation';
import { Suspense, useState } from 'react';
import { Badge } from '@/components/ui/badge';
import { Button } from '@/components/ui/button';
import { Card, CardContent, CardHeader, CardTitle } from '@/components/ui/card';
import { Skeleton } from '@/components/ui/skeleton';
import { Tabs, TabsList, TabsTrigger } from '@/components/ui/tabs';
import { useMapLocationData } from '@/hooks/use-dynamic-query';
import { cn } from '@/lib/utils';
import { WebsitePageHeader } from '../_components/website-page-header';

const MapComponent = dynamic(
	() =>
		import('@/components/analytics/map-component').then((mod) => ({
			default: mod.MapComponent,
		})),
	{
		loading: () => (
			<div className="flex h-full items-center justify-center rounded bg-muted/20">
				<div className="flex flex-col items-center gap-3">
					<div className="h-8 w-8 animate-spin rounded-full border-2 border-primary border-t-transparent" />
					<span className="font-medium text-muted-foreground text-sm">
						Loading map...
					</span>
				</div>
			</div>
		),
		ssr: false,
	}
);

function WebsiteMapPage() {
	const { id } = useParams<{ id: string }>();
	const [mode, setMode] = useState<'total' | 'perCapita'>('total');
	const [selectedCountry, setSelectedCountry] = useState<string | null>(null);

	const { isLoading, getDataForQuery } = useMapLocationData(id, {
		start_date: new Date(Date.now() - 30 * 24 * 60 * 60 * 1000)
			.toISOString()
			.split('T')[0],
		end_date: new Date().toISOString().split('T')[0],
		granularity: 'daily',
	});

	if (!id) {
		return <div>No website ID</div>;
	}

	const locationData: LocationData = {
		countries: (getDataForQuery('map-countries', 'country') || []).map(
			(item: {
				name: string;
				visitors: number;
				pageviews: number;
				country_code?: string;
				country_name?: string;
			}) => ({
				country: item.country_name || item.name,
				country_code: item.country_code || item.name,
				visitors: item.visitors,
				pageviews: item.pageviews,
			})
		),
		regions: (getDataForQuery('map-regions', 'region') || []).map(
			(item: { name: string; visitors: number; pageviews: number }) => ({
				country: item.name,
				visitors: item.visitors,
				pageviews: item.pageviews,
			})
		),
	};

	const topCountries = locationData.countries
		.filter((c) => c.country && c.country.trim() !== '')
		.slice(0, 8);

	const totalVisitors = locationData.countries.reduce(
		(sum, country) => sum + country.visitors,
		0
	);
	const unknownVisitors =
		locationData.countries.find((c) => !c.country || c.country.trim() === '')
			?.visitors || 0;

	const handleCountryClick = (countryCode: string) => {
		setSelectedCountry(countryCode);
	};

	const handleResetZoom = () => {
		setSelectedCountry(null);
	};

	return (
		<div className="flex h-[calc(100vh-7rem)] flex-col space-y-4 p-3 sm:p-4 lg:p-6">
			<div className="flex flex-col gap-4 md:flex-row md:items-center md:justify-between">
				<WebsitePageHeader
					additionalActions={
						<Tabs
							onValueChange={(value) => setMode(value as 'total' | 'perCapita')}
							value={mode}
						>
							<div className="relative border-b">
								<TabsList className="h-10 w-full justify-start overflow-x-auto bg-transparent p-0">
									<TabsTrigger
										className="relative h-10 cursor-pointer touch-manipulation whitespace-nowrap rounded-none px-2 text-xs transition-colors hover:bg-muted/50 sm:px-4 sm:text-sm"
										value="total"
									>
										Total Visitors
										{mode === 'total' && (
											<div className="absolute bottom-0 left-0 h-[2px] w-full bg-primary" />
										)}
									</TabsTrigger>
									<TabsTrigger
										className="relative h-10 cursor-pointer touch-manipulation whitespace-nowrap rounded-none px-2 text-xs transition-colors hover:bg-muted/50 sm:px-4 sm:text-sm"
										value="perCapita"
									>
										Per Capita
										{mode === 'perCapita' && (
											<div className="absolute bottom-0 left-0 h-[2px] w-full bg-primary" />
										)}
									</TabsTrigger>
								</TabsList>
							</div>
						</Tabs>
					}
					icon={
						<MapPinIcon
							aria-label="Globe"
							className="h-5 w-5 text-primary"
							weight="duotone"
						/>
					}
					subtitle={
						!isLoading && totalVisitors > 0
							? `${totalVisitors.toLocaleString()} visitors across ${topCountries.length} countries`
							: undefined
					}
					title="Geographic Data"
					variant="minimal"
					websiteId={id}
				/>
			</div>

			<div className="flex min-h-0 flex-1 flex-col gap-4 overflow-hidden md:flex-row">
				<Card className="flex min-h-0 flex-1 flex-col overflow-hidden rounded pt-4 pb-0">
					<CardHeader className="flex-shrink-0 pb-3">
						<CardTitle className="flex items-center justify-between">
							<span className="flex items-center gap-2">
								<MapPinIcon
									aria-label="World Map"
									className="h-4 w-4"
									weight="duotone"
								/>
								World Map
							</span>
							<div className="flex items-center gap-2">
								<Badge className="text-xs" variant="secondary">
									Hover to explore
								</Badge>
								{selectedCountry && (
									<Button
										className="h-7 px-2 text-xs"
										onClick={handleResetZoom}
										size="sm"
										variant="outline"
									>
										<ArrowCounterClockwiseIcon 
											className="h-3 w-3 mr-1" 
											weight="duotone"
										/>
										Reset
									</Button>
								)}
							</div>
						</CardTitle>
					</CardHeader>
					<CardContent className="min-h-0 flex-1 p-0">
						<MapComponent
							height="100%"
							isLoading={isLoading}
							locationData={locationData}
							mode={mode}
							selectedCountry={selectedCountry}
						/>
					</CardContent>
				</Card>

				<Card className="flex min-h-0 flex-1 flex-col overflow-hidden rounded md:w-72 md:flex-none">
					<CardHeader className="flex-shrink-0 pb-3">
						<CardTitle className="flex items-center gap-2">
							<GlobeIcon
								aria-label="Top Countries"
								className="h-4 w-4"
								weight="duotone"
							/>
							Top Countries
						</CardTitle>
					</CardHeader>
					<CardContent className="min-h-0 flex-1 overflow-hidden p-0">
						{isLoading ? (
							<div className="space-y-2 p-4">
								{new Array(6).fill(0).map((_, i) => (
									<div
										className="flex items-center justify-between p-3"
										key={`country-skeleton-${i + 1}`}
									>
										<div className="flex items-center gap-3">
											<Skeleton className="h-4 w-6 rounded" />
											<Skeleton className="h-4 w-20" />
										</div>
										<Skeleton className="h-4 w-12" />
									</div>
								))}
							</div>
						) : (
							<div className="max-h-full overflow-y-auto">
								{topCountries.length > 0 && (
									<div>
										{topCountries.map((country, index) => {
											const percentage =
												totalVisitors > 0
													? (country.visitors / totalVisitors) * 100
													: 0;
											const isSelected = selectedCountry === (country.country_code || country.country);
											return (
												<div
													className={cn(
														'flex cursor-pointer items-center justify-between border-border/20 border-b p-3 transition-colors last:border-b-0 hover:bg-muted/50',
														index === 0 && 'bg-primary/5',
														isSelected && 'bg-primary/10 border-primary/30 ring-1 ring-primary/20'
													)}
													key={country.country}
													onClick={() => handleCountryClick(country.country_code || country.country)}
													onKeyDown={(e) => {
														if (e.key === 'Enter' || e.key === ' ') {
															e.preventDefault();
															handleCountryClick(country.country_code || country.country);
														}
													}}
													role="button"
													tabIndex={0}
												>
													<div className="flex min-w-0 flex-1 items-center gap-3">
														<div className="relative h-4 w-6 flex-shrink-0 overflow-hidden rounded shadow-sm">
															<img
																alt={country.country}
																className="absolute inset-0 h-full w-full object-cover"
																onError={(e) => {
																	(e.target as HTMLImageElement).style.display =
																		'none';
																}}
																src={`https://purecatamphetamine.github.io/country-flag-icons/3x2/${country.country_code?.toUpperCase() || country.country.toUpperCase()}.svg`}
															/>
														</div>
														<div className="min-w-0 flex-1">
															<div className={cn(
																"truncate font-medium text-sm",
																isSelected && "text-primary font-semibold"
															)}>
																{country.country}
															</div>
															<div className="text-muted-foreground text-xs">
																{percentage.toFixed(1)}%
															</div>
														</div>
													</div>
													<div className="flex-shrink-0 text-right">
														<div
															className={cn(
																'font-semibold text-sm',
																index === 0 && 'text-primary'
															)}
														>
															{country.visitors.toLocaleString()}
														</div>
														<div className="text-muted-foreground text-xs">
															{country.pageviews.toLocaleString()} views
														</div>
													</div>
												</div>
											);
										})}
									</div>
								)}

								{unknownVisitors > 0 && (
									<div className="border-t bg-muted/10">
										<div className="flex items-center justify-between p-3">
											<div className="flex min-w-0 flex-1 items-center gap-3">
												<div className="flex h-4 w-6 flex-shrink-0 items-center justify-center rounded bg-muted">
													<QuestionIcon
														aria-label="Unknown"
														className="h-3 w-3 text-muted-foreground"
														weight="duotone"
													/>
												</div>
												<div className="min-w-0 flex-1">
													<div className="font-medium text-sm">Unknown</div>
													<div className="text-muted-foreground text-xs">
														{totalVisitors > 0
															? (
																	(unknownVisitors / totalVisitors) *
																	100
																).toFixed(1)
															: 0}
														% of total
													</div>
												</div>
											</div>
											<div className="flex-shrink-0 text-right">
												<div className="font-semibold text-sm">
													{unknownVisitors.toLocaleString()}
												</div>
												<div className="text-muted-foreground text-xs">
													visitors
												</div>
											</div>
										</div>
									</div>
								)}

								{topCountries.length === 0 && unknownVisitors === 0 && (
									<div className="flex flex-col items-center justify-center py-16 text-center">
										<div className="mb-4">
											<div className="mx-auto mb-3 flex h-16 w-16 items-center justify-center rounded-2xl bg-muted/20">
												<GlobeIcon
													aria-label="No Data"
													className="h-7 w-7 text-muted-foreground/50"
													weight="duotone"
												/>
											</div>
										</div>
										<h4 className="mb-2 font-medium text-base text-foreground">
											No geographic data available
										</h4>
										<p className="max-w-[280px] text-muted-foreground text-sm">
											Location data will appear here when visitors start using
											your website.
										</p>
									</div>
								)}
							</div>
						)}
					</CardContent>
				</Card>
			</div>
		</div>
	);
}

export default function Page() {
	return (
		<Suspense
			fallback={
				<div className="flex h-[calc(100vh-7rem)] items-center justify-center">
					<div className="flex flex-col items-center gap-3">
						<div className="h-8 w-8 animate-spin rounded-full border-2 border-primary border-t-transparent" />
						<span className="font-medium text-muted-foreground text-sm">
							Loading...
						</span>
					</div>
				</div>
			}
		>
			<WebsiteMapPage />
		</Suspense>
	);
}<|MERGE_RESOLUTION|>--- conflicted
+++ resolved
@@ -1,11 +1,6 @@
 'use client';
 
-<<<<<<< HEAD
 import { GlobeIcon, MapPinIcon, QuestionIcon, ArrowCounterClockwiseIcon } from '@phosphor-icons/react';
-=======
-import type { LocationData } from '@databuddy/shared';
-import { GlobeIcon, MapPinIcon, QuestionIcon } from '@phosphor-icons/react';
->>>>>>> 59d25213
 import dynamic from 'next/dynamic';
 import { useParams } from 'next/navigation';
 import { Suspense, useState } from 'react';
