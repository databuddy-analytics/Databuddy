--- conflicted
+++ resolved
@@ -1,11 +1,7 @@
 'use client';
 
-<<<<<<< HEAD
 import { SpinnerIcon, UserIcon } from '@phosphor-icons/react';
-=======
 import dynamic from 'next/dynamic';
-import { UserIcon, SpinnerIcon } from '@phosphor-icons/react';
->>>>>>> 01e81161
 import { useCallback, useEffect, useState } from 'react';
 import { Button } from '@/components/ui/button';
 import { Card, CardContent } from '@/components/ui/card';
@@ -13,13 +9,16 @@
 import { WebsitePageHeader } from '../../_components/website-page-header';
 import { getDefaultDateRange } from './session-utils';
 
-const SessionRow = dynamic(() => import('./session-row').then(mod => ({ default: mod.SessionRow })), {
-	loading: () => (
-		<div className="flex items-center justify-center p-4">
-			<SpinnerIcon className="h-4 w-4 animate-spin" />
-		</div>
-	)
-});
+const SessionRow = dynamic(
+	() => import('./session-row').then((mod) => ({ default: mod.SessionRow })),
+	{
+		loading: () => (
+			<div className="flex items-center justify-center p-4">
+				<SpinnerIcon className="h-4 w-4 animate-spin" />
+			</div>
+		),
+	}
+);
 
 interface SessionsListProps {
 	websiteId: string;
