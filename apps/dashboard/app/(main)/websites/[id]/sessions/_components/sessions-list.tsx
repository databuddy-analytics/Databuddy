'use client';

import { SpinnerIcon, UserIcon } from '@phosphor-icons/react';
<<<<<<< HEAD
import dynamic from 'next/dynamic';
import { useCallback, useEffect, useState, useMemo } from 'react';
import { useSearchParams, useRouter } from 'next/navigation';
import z from 'zod/v4';
import { Button } from '@/components/ui/button';
import { Card, CardContent } from '@/components/ui/card';
import { useSessionsData } from '@/hooks/use-dynamic-query';
import { useAutocompleteData } from '@/hooks/use-funnels';
import SessionsFilters, { buildSessionFilters, type FilterItem } from './sessions-filters';
import { WebsitePageHeader } from '../../_components/website-page-header';
import { getDefaultDateRange } from './session-utils';

const SessionRow = dynamic(
	() => import('./session-row').then((mod) => ({ default: mod.SessionRow })),
	{
		loading: () => (
			<div className="flex items-center justify-center p-4">
				<SpinnerIcon className="h-4 w-4 animate-spin" />
			</div>
		),
	}
);
=======
import { useAtom } from 'jotai';
import { useCallback, useEffect, useMemo, useRef, useState } from 'react';
import { Card, CardContent } from '@/components/ui/card';
import { useDynamicQuery } from '@/hooks/use-dynamic-query';
import {
	dynamicQueryFiltersAtom,
	formattedDateRangeAtom,
	timeGranularityAtom,
} from '@/stores/jotai/filterAtoms';
import {
	expandedSessionIdAtom,
	getSessionPageAtom,
} from '@/stores/jotai/sessionAtoms';
import { SessionRow } from './session-row';

// Transform ClickHouse tuple events to objects
function transformSessionEvents(events: unknown[]): Record<string, unknown>[] {
	return events
		.map((tuple: unknown) => {
			if (!Array.isArray(tuple) || tuple.length < 7) {
				return null;
			}

			const [
				id,
				time,
				event_name,
				path,
				error_message,
				error_type,
				properties,
			] = tuple;

			let propertiesObj = {};
			if (properties) {
				try {
					propertiesObj = JSON.parse(properties as string);
				} catch {
					// Keep empty object if parsing fails
				}
			}

			return {
				event_id: id,
				time,
				event_name,
				path,
				error_message,
				error_type,
				properties: propertiesObj,
			};
		})
		.filter(Boolean) as Record<string, unknown>[];
}
>>>>>>> f579a535

interface SessionsListProps {
	websiteId: string;
}

<<<<<<< HEAD
// Zod schema for validating FilterItem arrays from URL params
const FilterItemSchema = z.object({
	id: z.string().optional(), // Optional for backward compatibility with URL params
	field: z.enum(['path', 'referrer', 'country', 'browser_name', 'os_name']),
	value: z.string(),
});

const FilterItemArraySchema = z.array(FilterItemSchema);

// Type guard function to validate FilterItem array
function isValidFilterItemArray(value: unknown): value is FilterItem[] {
	const result = FilterItemArraySchema.safeParse(value);
	return result.success;
}

// Type for the transformed session data structure
type SessionData = {
	session_id: string;
	session_name: string;
	first_visit: string;
	last_visit: string;
	duration: number;
	duration_formatted: string;
	page_views: number;
	unique_pages: number;
	device: string;
	browser: string;
	os: string;
	country: string;
	region: string;
	referrer: string;
	events: Array<{
		event_id: string;
		time: string;
		event_name: string;
		path: string;
		error_message?: string;
		error_type?: string;
		properties: Record<string, unknown>;
	}>;
};

export function SessionsList({ websiteId }: SessionsListProps) {
	const [dateRange] = useState(() => getDefaultDateRange());
	const [expandedSessionId, setExpandedSessionId] = useState<string | null>(
		null
	);
	const [page, setPage] = useState(1);
	const [allSessions, setAllSessions] = useState<any[]>([]);
	const [loadMoreRef, setLoadMoreRef] = useState<HTMLDivElement | null>(null);
	const [isInitialLoad, setIsInitialLoad] = useState(true);
  
  const searchParams = useSearchParams();
  const router = useRouter();
  
  // Initialize filters from URL with validation
  const [filterItems, setFilterItems] = useState<FilterItem[]>(() => {
    const filtersParam = searchParams.get('filters');
    if (filtersParam) {
      try {
        const parsed = JSON.parse(decodeURIComponent(filtersParam));
        // Validate the parsed data matches FilterItem[] shape
        if (isValidFilterItemArray(parsed)) {
          return parsed;
        }
        // Invalid data structure, fall back to empty array
        return [];
      } catch {
        // JSON parsing failed, fall back to empty array
        return [];
      }
    }
    return [];
  });

  const { sessions, pagination, isLoading, isError, error } = useSessionsData(
		websiteId,
		dateRange,
		50,
    page,
    {
      filters: buildSessionFilters(filterItems),
    }
=======
export function SessionsList({ websiteId }: SessionsListProps) {
	const [formattedDateRange] = useAtom(formattedDateRangeAtom);
	const [granularity] = useAtom(timeGranularityAtom);
	const [filters] = useAtom(dynamicQueryFiltersAtom);

	const [expandedSessionId, setExpandedSessionId] = useAtom(
		expandedSessionIdAtom
>>>>>>> f579a535
	);
	const [page, setPage] = useAtom(getSessionPageAtom(websiteId));
	const loadMoreRef = useRef<HTMLDivElement>(null);

<<<<<<< HEAD
  // Fetch unfiltered sessions data ONLY for getting browser/OS options
  const { sessions: unfilteredSessions } = useSessionsData(
    websiteId,
    dateRange,
    500, // Reasonable limit to capture browser/OS variety without overloading
    1,
    {} // No filters - get unfiltered data for metadata
  );

  // Memoize browser and OS options to avoid recalculation
  const browserOptions = useMemo(() => 
    Array.from(new Set(unfilteredSessions.map((s)=> s.browser).filter(Boolean))),
    [unfilteredSessions]
  );
  
  const osOptions = useMemo(() => 
    Array.from(new Set(unfilteredSessions.map((s)=> s.os).filter(Boolean))),
    [unfilteredSessions]
  );

  const { data: autocompleteData } = useAutocompleteData(websiteId);

  // Handle filter changes with URL persistence
  const handleFilterChange = useCallback((newFilters: FilterItem[]) => {
    setFilterItems(newFilters);
    
    // Update URL to persist filters
    const params = new URLSearchParams(searchParams.toString());
    if (newFilters.length > 0) {
      params.set('filters', encodeURIComponent(JSON.stringify(newFilters)));
    } else {
      params.delete('filters');
    }
    
    // Use replace to avoid cluttering browser history
    router.replace(`?${params.toString()}`, { scroll: false });
  }, [searchParams, router]);

	const toggleSession = useCallback((sessionId: string) => {
		setExpandedSessionId((currentId) =>
			currentId === sessionId ? null : sessionId
		);
	}, []);
=======
	const dateRange = useMemo(
		() => ({
			start_date: formattedDateRange.startDate,
			end_date: formattedDateRange.endDate,
			granularity,
		}),
		[formattedDateRange, granularity]
	);
>>>>>>> f579a535

	const { data, isLoading, isError, error } = useDynamicQuery(
		websiteId,
		dateRange,
		{
			id: 'sessions-list',
			parameters: ['session_list'],
			limit: 50,
			page,
			filters: filters.length > 0 ? filters : undefined,
		},
		{
			staleTime: 5 * 60 * 1000,
			gcTime: 10 * 60 * 1000,
		}
	);

	// State to accumulate sessions across pages
	const [allSessions, setAllSessions] = useState<Record<string, unknown>[]>([]);

	// Transform and accumulate sessions
	useEffect(() => {
		if (!data?.session_list) {
			return;
		}

		const rawSessions = (data.session_list as unknown[]) || [];
		const transformedSessions = rawSessions.map((session: unknown) => {
			const sessionData = session as Record<string, unknown>;
			// Transform ClickHouse tuple events to objects
			const events = Array.isArray(sessionData.events)
				? transformSessionEvents(sessionData.events)
				: [];

			return {
				...sessionData,
				events,
				session_name: sessionData.session_id
					? `Session ${String(sessionData.session_id).slice(-8)}`
					: 'Unknown Session',
			};
		});

		if (page === 1) {
			// First page - replace all sessions
			setAllSessions(transformedSessions);
		} else {
			// Subsequent pages - append new sessions (deduplicate by session_id)
			setAllSessions((prev) => {
				const existingIds = new Set(
					prev.map((s) => (s as Record<string, unknown>).session_id)
				);
				const newSessions = transformedSessions.filter(
					(session) =>
						!existingIds.has((session as Record<string, unknown>).session_id)
				);
				return [...prev, ...newSessions];
			});
		}
	}, [data, page]);

	const hasNextPage = useMemo(() => {
		const currentPageData = (data?.session_list as unknown[]) || [];
		return currentPageData.length === 50;
	}, [data]);

	useEffect(() => {
		const observer = new IntersectionObserver(
			(entries) => {
				const entry = entries[0];
				if (entry?.isIntersecting && hasNextPage && !isLoading) {
					setPage(page + 1);
				}
			},
			{ threshold: 0.1 }
		);

		const currentRef = loadMoreRef.current;
		if (currentRef) {
			observer.observe(currentRef);
		}
<<<<<<< HEAD
  }, [sessions]);

  useEffect(() => {
    setPage(1);
    setAllSessions([]);
    setExpandedSessionId(null);
    // Don't set isInitialLoad to true to prevent full page reload appearance
  }, [JSON.stringify(buildSessionFilters(filterItems))]);

  // Only show full loading state on the very first load
  if (isLoading && isInitialLoad) {
=======

		return () => {
			if (currentRef) {
				observer.unobserve(currentRef);
			}
		};
	}, [hasNextPage, isLoading, setPage, page]);

	const toggleSession = useCallback(
		(sessionId: string) => {
			setExpandedSessionId((currentId) =>
				currentId === sessionId ? null : sessionId
			);
		},
		[setExpandedSessionId]
	);

	// Loading state for first page
	if (isLoading && page === 1 && allSessions.length === 0) {
>>>>>>> f579a535
		return (
			<Card>
				<CardContent className="p-6">
					<div className="space-y-4">
						{Array.from({ length: 6 }, (_, i) => (
							<div
								className="h-16 animate-pulse rounded bg-muted/20"
								key={`skeleton-${i.toString()}`}
							/>
						))}
					</div>
					<div className="flex items-center justify-center pt-6">
						<div className="flex items-center gap-2 text-muted-foreground">
							<SpinnerIcon className="h-4 w-4 animate-spin" />
							<span className="text-sm">Loading sessions...</span>
						</div>
					</div>
				</CardContent>
			</Card>
		);
	}

	// Error state
	if (isError) {
		return (
			<Card>
				<CardContent className="flex items-center justify-center p-12">
					<div className="text-center text-muted-foreground">
						<UserIcon className="mx-auto mb-4 h-12 w-12 opacity-50" />
						<p className="mb-2 font-medium text-lg">Failed to load sessions</p>
						<p className="text-sm">
							{error?.message || 'Please try again later'}
						</p>
					</div>
				</CardContent>
			</Card>
		);
	}

<<<<<<< HEAD
  // Show the layout with filters even when no sessions are found
  const hasNoSessions = !allSessions.length && !isLoading;
  const showEmptyState = hasNoSessions && filterItems.length === 0; // Only show generic empty state when no filters applied

  if (showEmptyState) {
    return (
      <div className="space-y-6">
        <WebsitePageHeader
          description="User sessions with event timelines and custom event properties"
          icon={<UserIcon className="h-6 w-6 text-primary" />}
          title="Recent Sessions"
          variant="minimal"
          websiteId={websiteId}
        />
        <Card>
          <CardContent className="flex items-center justify-center">
            <div className="flex flex-col items-center py-12 text-center text-muted-foreground">
              <UserIcon className="mb-4 h-12 w-12 opacity-50" />
              <p className="mb-2 font-medium text-lg">No sessions found</p>
              <p className="text-sm">
                Sessions will appear here once users visit your website
              </p>
            </div>
          </CardContent>
        </Card>
      </div>
    );
  }

	return (
		<div className="space-y-6">
			<WebsitePageHeader
				description="User sessions with event timelines and custom event properties"
				icon={<UserIcon className="h-6 w-6 text-primary" />}
				subtitle={`${allSessions.length} loaded`}
				title="Recent Sessions"
				variant="minimal"
				websiteId={websiteId}
			/>
      <Card>
        <CardContent className="p-0">
          <SessionsFilters
            filters={filterItems}
            onChange={handleFilterChange}
            browserOptions={browserOptions}
            osOptions={osOptions}
            autocompleteData={autocompleteData}
          />
        </CardContent>
      </Card>
			<Card>
				<CardContent className="p-0">
          {hasNoSessions ? (
            <div className="flex items-center justify-center py-12">
              <div className="flex flex-col items-center text-center text-muted-foreground">
                <UserIcon className="mb-4 h-8 w-8 opacity-50" />
                <p className="mb-1 font-medium">No sessions match your filters</p>
                <p className="text-sm">Try adjusting your filter criteria</p>
              </div>
            </div>
          ) : isLoading && allSessions.length === 0 ? (
            <div className="space-y-3 p-4">
              {[1, 2, 3, 4, 5].map((i) => (
                <div
                  className="h-16 animate-pulse rounded bg-muted/20"
                  key={`skeleton-${i}`}
                />
              ))}
              <div className="flex items-center justify-center pt-2">
                <div className="flex items-center gap-2 text-muted-foreground">
                  <SpinnerIcon className="h-4 w-4 animate-spin" />
                  <span className="text-sm">Loading sessions...</span>
                </div>
              </div>
            </div>
          ) : (
            <>
              <div className="divide-y divide-border">
                {allSessions.map((session, index: number) => (
                  <SessionRow
                    index={index}
                    isExpanded={expandedSessionId === session.session_id}
                    key={session.session_id || index}
                    onToggle={toggleSession}
                    session={session}
                  />
                ))}
              </div>

              <div className="border-t p-4" ref={setLoadMoreRef}>
                {pagination.hasNext ? (
                  <div className="flex justify-center">
                    {isLoading ? (
                      <div className="flex items-center gap-2 text-muted-foreground">
                        <SpinnerIcon className="h-4 w-4 animate-spin" />
                        <span className="text-sm">Loading more sessions...</span>
                      </div>
                    ) : (
                      <Button
                        className="w-full"
                        onClick={() => setPage((prev) => prev + 1)}
                        variant="outline"
                      >
                        Load More Sessions
                      </Button>
                    )}
                  </div>
                ) : (
                  <div className="text-center text-muted-foreground text-sm">
                    {allSessions.length > 0
                      ? 'All sessions loaded'
                      : 'No more sessions'}
                  </div>
                )}
              </div>
            </>
          )}
				</CardContent>
			</Card>
		</div>
=======
	// Empty state
	if (!(allSessions.length || isLoading)) {
		return (
			<Card>
				<CardContent className="flex items-center justify-center p-12">
					<div className="text-center text-muted-foreground">
						<UserIcon className="mx-auto mb-4 h-12 w-12 opacity-50" />
						<p className="mb-2 font-medium text-lg">No sessions found</p>
						<p className="text-sm">
							Sessions will appear here once users visit your website
						</p>
					</div>
				</CardContent>
			</Card>
		);
	}

	return (
		<Card>
			<CardContent className="p-0">
				<div className="divide-y divide-border">
					{allSessions.map((session, index) => {
						const sessionData = session as Record<string, unknown>;
						return (
							<SessionRow
								index={index}
								isExpanded={expandedSessionId === sessionData.session_id}
								key={sessionData.session_id as string}
								onToggle={toggleSession}
								session={session}
							/>
						);
					})}
				</div>

				{/* Infinite scroll trigger */}
				{hasNextPage && (
					<div className="border-t p-4" ref={loadMoreRef}>
						<div className="flex items-center justify-center gap-2 text-muted-foreground">
							<SpinnerIcon className="h-4 w-4 animate-spin" />
							<span className="text-sm">Loading more sessions...</span>
						</div>
					</div>
				)}

				{!hasNextPage && allSessions.length > 0 && (
					<div className="border-t p-4 text-center text-muted-foreground text-sm">
						All sessions loaded
					</div>
				)}
			</CardContent>
		</Card>
>>>>>>> f579a535
	);
}<|MERGE_RESOLUTION|>--- conflicted
+++ resolved
@@ -1,7 +1,6 @@
 'use client';
 
 import { SpinnerIcon, UserIcon } from '@phosphor-icons/react';
-<<<<<<< HEAD
 import dynamic from 'next/dynamic';
 import { useCallback, useEffect, useState, useMemo } from 'react';
 import { useSearchParams, useRouter } from 'next/navigation';
@@ -24,68 +23,11 @@
 		),
 	}
 );
-=======
-import { useAtom } from 'jotai';
-import { useCallback, useEffect, useMemo, useRef, useState } from 'react';
-import { Card, CardContent } from '@/components/ui/card';
-import { useDynamicQuery } from '@/hooks/use-dynamic-query';
-import {
-	dynamicQueryFiltersAtom,
-	formattedDateRangeAtom,
-	timeGranularityAtom,
-} from '@/stores/jotai/filterAtoms';
-import {
-	expandedSessionIdAtom,
-	getSessionPageAtom,
-} from '@/stores/jotai/sessionAtoms';
-import { SessionRow } from './session-row';
-
-// Transform ClickHouse tuple events to objects
-function transformSessionEvents(events: unknown[]): Record<string, unknown>[] {
-	return events
-		.map((tuple: unknown) => {
-			if (!Array.isArray(tuple) || tuple.length < 7) {
-				return null;
-			}
-
-			const [
-				id,
-				time,
-				event_name,
-				path,
-				error_message,
-				error_type,
-				properties,
-			] = tuple;
-
-			let propertiesObj = {};
-			if (properties) {
-				try {
-					propertiesObj = JSON.parse(properties as string);
-				} catch {
-					// Keep empty object if parsing fails
-				}
-			}
-
-			return {
-				event_id: id,
-				time,
-				event_name,
-				path,
-				error_message,
-				error_type,
-				properties: propertiesObj,
-			};
-		})
-		.filter(Boolean) as Record<string, unknown>[];
-}
->>>>>>> f579a535
 
 interface SessionsListProps {
 	websiteId: string;
 }
 
-<<<<<<< HEAD
 // Zod schema for validating FilterItem arrays from URL params
 const FilterItemSchema = z.object({
 	id: z.string().optional(), // Optional for backward compatibility with URL params
@@ -169,20 +111,10 @@
     {
       filters: buildSessionFilters(filterItems),
     }
-=======
-export function SessionsList({ websiteId }: SessionsListProps) {
-	const [formattedDateRange] = useAtom(formattedDateRangeAtom);
-	const [granularity] = useAtom(timeGranularityAtom);
-	const [filters] = useAtom(dynamicQueryFiltersAtom);
-
-	const [expandedSessionId, setExpandedSessionId] = useAtom(
-		expandedSessionIdAtom
->>>>>>> f579a535
 	);
 	const [page, setPage] = useAtom(getSessionPageAtom(websiteId));
 	const loadMoreRef = useRef<HTMLDivElement>(null);
 
-<<<<<<< HEAD
   // Fetch unfiltered sessions data ONLY for getting browser/OS options
   const { sessions: unfilteredSessions } = useSessionsData(
     websiteId,
@@ -226,16 +158,6 @@
 			currentId === sessionId ? null : sessionId
 		);
 	}, []);
-=======
-	const dateRange = useMemo(
-		() => ({
-			start_date: formattedDateRange.startDate,
-			end_date: formattedDateRange.endDate,
-			granularity,
-		}),
-		[formattedDateRange, granularity]
-	);
->>>>>>> f579a535
 
 	const { data, isLoading, isError, error } = useDynamicQuery(
 		websiteId,
@@ -317,7 +239,6 @@
 		if (currentRef) {
 			observer.observe(currentRef);
 		}
-<<<<<<< HEAD
   }, [sessions]);
 
   useEffect(() => {
@@ -329,27 +250,6 @@
 
   // Only show full loading state on the very first load
   if (isLoading && isInitialLoad) {
-=======
-
-		return () => {
-			if (currentRef) {
-				observer.unobserve(currentRef);
-			}
-		};
-	}, [hasNextPage, isLoading, setPage, page]);
-
-	const toggleSession = useCallback(
-		(sessionId: string) => {
-			setExpandedSessionId((currentId) =>
-				currentId === sessionId ? null : sessionId
-			);
-		},
-		[setExpandedSessionId]
-	);
-
-	// Loading state for first page
-	if (isLoading && page === 1 && allSessions.length === 0) {
->>>>>>> f579a535
 		return (
 			<Card>
 				<CardContent className="p-6">
@@ -389,7 +289,6 @@
 		);
 	}
 
-<<<<<<< HEAD
   // Show the layout with filters even when no sessions are found
   const hasNoSessions = !allSessions.length && !isLoading;
   const showEmptyState = hasNoSessions && filterItems.length === 0; // Only show generic empty state when no filters applied
@@ -510,59 +409,5 @@
 				</CardContent>
 			</Card>
 		</div>
-=======
-	// Empty state
-	if (!(allSessions.length || isLoading)) {
-		return (
-			<Card>
-				<CardContent className="flex items-center justify-center p-12">
-					<div className="text-center text-muted-foreground">
-						<UserIcon className="mx-auto mb-4 h-12 w-12 opacity-50" />
-						<p className="mb-2 font-medium text-lg">No sessions found</p>
-						<p className="text-sm">
-							Sessions will appear here once users visit your website
-						</p>
-					</div>
-				</CardContent>
-			</Card>
-		);
-	}
-
-	return (
-		<Card>
-			<CardContent className="p-0">
-				<div className="divide-y divide-border">
-					{allSessions.map((session, index) => {
-						const sessionData = session as Record<string, unknown>;
-						return (
-							<SessionRow
-								index={index}
-								isExpanded={expandedSessionId === sessionData.session_id}
-								key={sessionData.session_id as string}
-								onToggle={toggleSession}
-								session={session}
-							/>
-						);
-					})}
-				</div>
-
-				{/* Infinite scroll trigger */}
-				{hasNextPage && (
-					<div className="border-t p-4" ref={loadMoreRef}>
-						<div className="flex items-center justify-center gap-2 text-muted-foreground">
-							<SpinnerIcon className="h-4 w-4 animate-spin" />
-							<span className="text-sm">Loading more sessions...</span>
-						</div>
-					</div>
-				)}
-
-				{!hasNextPage && allSessions.length > 0 && (
-					<div className="border-t p-4 text-center text-muted-foreground text-sm">
-						All sessions loaded
-					</div>
-				)}
-			</CardContent>
-		</Card>
->>>>>>> f579a535
 	);
 }