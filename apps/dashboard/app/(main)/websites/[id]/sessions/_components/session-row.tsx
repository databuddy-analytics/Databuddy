"use client";

import {
<<<<<<< HEAD
  AlertTriangleIcon,
  ChevronDownIcon,
  ChevronRightIcon,
  ClockIcon,
  ExternalLinkIcon,
  EyeIcon,
  SparklesIcon,
} from "lucide-react";
import React, { useCallback } from "react";
import { FaviconImage } from "@/components/analytics/favicon-image";
import { Badge } from "@/components/ui/badge";
import {
  Collapsible,
  CollapsibleContent,
  CollapsibleTrigger,
} from "@/components/ui/collapsible";
import { SessionEventTimeline } from "./session-event-timeline";
=======
	ArrowSquareOutIcon,
	CaretDownIcon,
	CaretRightIcon,
	ClockIcon,
	EyeIcon,
	SparkleIcon,
	WarningIcon,
} from '@phosphor-icons/react';
import dynamic from 'next/dynamic';
import React, { useCallback } from 'react';
import { FaviconImage } from '@/components/analytics/favicon-image';
import { Badge } from '@/components/ui/badge';
import {
	Collapsible,
	CollapsibleContent,
	CollapsibleTrigger,
} from '@/components/ui/collapsible';

const SessionEventTimeline = dynamic(
	() =>
		import('./session-event-timeline').then((mod) => ({
			default: mod.SessionEventTimeline,
		})),
	{
		loading: () => (
			<div className="flex items-center justify-center p-4">
				<div className="h-4 w-4 animate-spin rounded-full border-2 border-primary border-t-transparent" />
			</div>
		),
	}
);

>>>>>>> 79938659
import {
  getBrowserIconComponent,
  getCountryFlag,
  getDeviceIcon,
  getOSIconComponent,
} from "./session-utils";

interface SessionRowProps {
  session: any;
  index: number;
  isExpanded: boolean;
  onToggle: (sessionId: string) => void;
}

function getReferrerInfo(session: any) {
  if (session.referrer_parsed) {
    return {
      name:
        session.referrer_parsed.name ||
        session.referrer_parsed.domain ||
        "Unknown",
      domain: session.referrer_parsed.domain,
    };
  }

  if (session.referrer) {
    try {
      const url = new URL(session.referrer);
      return {
        name: url.hostname,
        domain: url.hostname,
      };
    } catch {
      return {
        name: "Direct",
        domain: null,
      };
    }
  }

  return {
    name: "Direct",
    domain: null,
  };
}

function SessionRowInternal({
  session,
  index,
  isExpanded,
  onToggle,
}: SessionRowProps) {
  const errorCount =
    session.events?.filter((event: any) => event.event_name === "error")
      .length || 0;
  const customEventCount =
    session.events?.filter(
      (event: any) =>
        ![
          "screen_view",
          "page_exit",
          "error",
          "web_vitals",
          "link_out",
        ].includes(event.event_name),
    ).length || 0;
  const referrerInfo = getReferrerInfo(session);

  const handleToggle = useCallback(() => {
    onToggle(session.session_id);
  }, [onToggle, session.session_id]);

	return (
		<Collapsible onOpenChange={handleToggle} open={isExpanded}>
			<CollapsibleTrigger asChild>
				<div className="group flex cursor-pointer items-center justify-between border-transparent border-l-4 p-5 hover:border-primary/20 hover:bg-muted/30">
					<div className="flex min-w-0 flex-1 items-center gap-4">
						<div className="flex flex-shrink-0 items-center gap-3">
							<div>
								{isExpanded ? (
									<CaretDownIcon className="h-4 w-4 text-muted-foreground" />
								) : (
									<CaretRightIcon className="h-4 w-4 text-muted-foreground" />
								)}
							</div>
							<div className="flex h-9 w-9 items-center justify-center rounded-lg bg-primary/10 font-semibold text-primary text-sm">
								{index + 1}
							</div>
						</div>
						<div className="flex flex-shrink-0 items-center gap-2">
							{getCountryFlag(session.country || '')}
							{getDeviceIcon(session.device || session.device_type || '')}
							{getBrowserIconComponent(
								session.browser || session.browser_name || ''
							)}
							{getOSIconComponent(session.os || '')}
						</div>

            <div className="min-w-0 flex-1">
              <div className="truncate font-semibold text-base text-foreground">
                {session.session_name ||
                  `Session ${session.session_id?.slice(-8)}`}
              </div>
              <div className="flex items-center gap-2 text-muted-foreground text-sm">
                <span>
                  {session.browser || session.browser_name || "Unknown"}
                </span>
                <span className="text-muted-foreground/60">•</span>
                <span>
                  {session.country_name || session.country || "Unknown"}
                </span>
                {session.is_returning_visitor && (
                  <>
                    <span className="text-muted-foreground/60">•</span>
                    <span className="font-medium text-blue-600">Returning</span>
                  </>
                )}
              </div>
            </div>

<<<<<<< HEAD
            <div className="hidden min-w-[120px] flex-shrink-0 items-center gap-2 lg:flex">
              <div className="flex items-center gap-2">
                {referrerInfo.domain ? (
                  <FaviconImage
                    className="flex-shrink-0"
                    domain={referrerInfo.domain}
                    size={16}
                  />
                ) : (
                  <ExternalLinkIcon className="h-4 w-4 flex-shrink-0 text-muted-foreground" />
                )}
                <span className="truncate text-muted-foreground text-sm">
                  {referrerInfo.name}
                </span>
              </div>
            </div>
          </div>
=======
						<div className="hidden min-w-[120px] flex-shrink-0 items-center gap-2 lg:flex">
							<div className="flex items-center gap-2">
								{referrerInfo.domain ? (
									<FaviconImage
										className="flex-shrink-0"
										domain={referrerInfo.domain}
										size={16}
									/>
								) : (
									<ArrowSquareOutIcon className="h-4 w-4 flex-shrink-0 text-muted-foreground" />
								)}
								<span className="truncate text-muted-foreground text-sm">
									{referrerInfo.name}
								</span>
							</div>
						</div>
					</div>
>>>>>>> 79938659

          <div className="ml-4 flex flex-shrink-0 items-center gap-4 text-sm">
            <div className="hidden min-w-[60px] flex-col items-center gap-1 sm:flex">
              <div className="flex items-center gap-1 text-muted-foreground text-xs">
                <ClockIcon className="h-3 w-3" />
                <span>Duration</span>
              </div>
              <span className="font-semibold text-foreground text-sm">
                {session.duration_formatted || "0s"}
              </span>
            </div>

            <div className="hidden min-w-[60px] flex-col items-center gap-1 sm:flex">
              <div className="flex items-center gap-1 text-muted-foreground text-xs">
                <EyeIcon className="h-3 w-3" />
                <span>Pages</span>
              </div>
              <span className="font-semibold text-foreground text-sm">
                {session.page_views || 1}
              </span>
            </div>

            <div className="flex min-w-[60px] flex-col items-center gap-1">
              <div className="text-muted-foreground text-xs">Events</div>
              <div className="flex items-center gap-2">
                <Badge
                  className="px-2 py-1 font-semibold text-xs"
                  variant="outline"
                >
                  {session.events?.length || 0}
                </Badge>
              </div>
            </div>

            <div className="flex items-center gap-2">
              {/* {customEventCount > 0 && (
                <div className="flex flex-col items-center gap-1">
                  <div className="font-medium text-violet-600 text-xs">Custom</div>
                  <Badge className="border-0 bg-gradient-to-r from-violet-500 to-purple-500 font-semibold text-white text-xs">
                    <SparkleIcon className="mr-1 h-3 w-3" />
                    {customEventCount}
                  </Badge>
                </div>
              )} */}

<<<<<<< HEAD
              {errorCount > 0 && (
                <div className="flex flex-col items-center gap-1">
                  <div className="font-medium text-red-600 text-xs">Errors</div>
                  <Badge className="border-0 bg-gradient-to-r from-red-500 to-red-600 font-semibold text-white text-xs">
                    <AlertTriangleIcon className="mr-1 h-3 w-3" />
                    {errorCount}
                  </Badge>
                </div>
              )}
            </div>
          </div>
        </div>
      </CollapsibleTrigger>

      <CollapsibleContent>
        <div className="border-t bg-muted/20 px-4 pb-4">
          <div className="grid grid-cols-1 gap-4 border-b py-4 text-sm sm:grid-cols-2 lg:grid-cols-5">
            <div className="text-center">
              <span className="mb-2 block text-muted-foreground text-xs uppercase tracking-wide">
                Duration
              </span>
              <div className="font-bold text-foreground text-lg">
                {session.duration_formatted || "0s"}
              </div>
            </div>
            <div className="text-center">
              <span className="mb-2 block text-muted-foreground text-xs uppercase tracking-wide">
                Page Views
              </span>
              <div className="font-bold text-foreground text-lg">
                {session.page_views || 1}
              </div>
            </div>
            <div className="text-center">
              <span className="mb-2 block text-muted-foreground text-xs uppercase tracking-wide">
                Visitor Type
              </span>
              <div className="font-medium text-foreground">
                {session.is_returning_visitor ? (
                  <span className="font-semibold text-blue-600">Returning</span>
                ) : (
                  <span className="font-semibold text-green-600">New</span>
                )}
              </div>
            </div>
            <div className="text-center">
              <span className="mb-2 block text-muted-foreground text-xs uppercase tracking-wide">
                Session #
              </span>
              <div className="font-bold text-foreground text-lg">
                #{session.visitor_session_count || 1}
              </div>
            </div>
            <div className="text-center">
              <span className="mb-2 block text-muted-foreground text-xs uppercase tracking-wide">
                Referrer
              </span>
              <div className="flex items-center justify-center gap-2">
                {referrerInfo.domain ? (
                  <FaviconImage
                    className="flex-shrink-0"
                    domain={referrerInfo.domain}
                    size={16}
                  />
                ) : (
                  <ExternalLinkIcon className="h-4 w-4 flex-shrink-0 text-muted-foreground" />
                )}
                <span className="truncate font-medium text-foreground text-sm">
                  {referrerInfo.name}
                </span>
              </div>
            </div>
          </div>

          <div className="pt-6">
            <div className="mb-6 flex items-center justify-between">
              <h4 className="font-semibold text-foreground text-lg">
                Event Timeline
              </h4>
              <div className="flex items-center gap-3">
                <div className="flex items-center gap-2 rounded-lg bg-slate-100 px-3 py-2">
                  <span className="font-bold text-slate-800 text-sm">
                    {session.events?.length || 0}
                  </span>
                  <span className="text-slate-600 text-xs">total events</span>
                </div>
                {customEventCount > 0 && (
                  <div className="flex items-center gap-2 rounded-lg bg-gradient-to-r from-violet-100 to-purple-100 px-3 py-2">
                    <SparklesIcon className="h-4 w-4 text-violet-600" />
                    <span className="font-bold text-sm text-violet-800">
                      {customEventCount}
                    </span>
                    <span className="text-violet-600 text-xs">custom</span>
                  </div>
                )}
                {errorCount > 0 && (
                  <div className="flex items-center gap-2 rounded-lg bg-gradient-to-r from-red-100 to-red-100 px-3 py-2">
                    <AlertTriangleIcon className="h-4 w-4 text-red-600" />
                    <span className="font-bold text-red-800 text-sm">
                      {errorCount}
                    </span>
                    <span className="text-red-600 text-xs">errors</span>
                  </div>
                )}
              </div>
            </div>
=======
							{errorCount > 0 && (
								<div className="flex flex-col items-center gap-1">
									<div className="font-medium text-red-600 text-xs">Errors</div>
									<Badge className="border-0 bg-gradient-to-r from-red-500 to-red-600 font-semibold text-white text-xs">
										<WarningIcon className="mr-1 h-3 w-3" />
										{errorCount}
									</Badge>
								</div>
							)}
						</div>
					</div>
				</div>
			</CollapsibleTrigger>

			<CollapsibleContent>
				<div className="border-t bg-muted/20 px-4 pb-4">
					<div className="grid grid-cols-1 gap-4 border-b py-4 text-sm sm:grid-cols-2 lg:grid-cols-5">
						<div className="text-center">
							<span className="mb-2 block text-muted-foreground text-xs uppercase tracking-wide">
								Duration
							</span>
							<div className="font-bold text-foreground text-lg">
								{session.duration_formatted || '0s'}
							</div>
						</div>
						<div className="text-center">
							<span className="mb-2 block text-muted-foreground text-xs uppercase tracking-wide">
								Page Views
							</span>
							<div className="font-bold text-foreground text-lg">
								{session.page_views || 1}
							</div>
						</div>
						<div className="text-center">
							<span className="mb-2 block text-muted-foreground text-xs uppercase tracking-wide">
								Visitor Type
							</span>
							<div className="font-medium text-foreground">
								{session.is_returning_visitor ? (
									<span className="font-semibold text-blue-600">Returning</span>
								) : (
									<span className="font-semibold text-green-600">New</span>
								)}
							</div>
						</div>
						<div className="text-center">
							<span className="mb-2 block text-muted-foreground text-xs uppercase tracking-wide">
								Session #
							</span>
							<div className="font-bold text-foreground text-lg">
								#{session.visitor_session_count || 1}
							</div>
						</div>
						<div className="text-center">
							<span className="mb-2 block text-muted-foreground text-xs uppercase tracking-wide">
								Referrer
							</span>
							<div className="flex items-center justify-center gap-2">
								{referrerInfo.domain ? (
									<FaviconImage
										className="flex-shrink-0"
										domain={referrerInfo.domain}
										size={16}
									/>
								) : (
									<ArrowSquareOutIcon className="h-4 w-4 flex-shrink-0 text-muted-foreground" />
								)}
								<span className="truncate font-medium text-foreground text-sm">
									{referrerInfo.name}
								</span>
							</div>
						</div>
					</div>

					<div className="pt-6">
						<div className="mb-6 flex items-center justify-between">
							<h4 className="font-semibold text-foreground text-lg">
								Event Timeline
							</h4>
							<div className="flex items-center gap-3">
								<div className="flex items-center gap-2 rounded-lg bg-slate-100 px-3 py-2">
									<span className="font-bold text-slate-800 text-sm">
										{session.events?.length || 0}
									</span>
									<span className="text-slate-600 text-xs">total events</span>
								</div>
								{customEventCount > 0 && (
									<div className="flex items-center gap-2 rounded-lg bg-gradient-to-r from-violet-100 to-purple-100 px-3 py-2">
										<SparkleIcon className="h-4 w-4 text-violet-600" />
										<span className="font-bold text-sm text-violet-800">
											{customEventCount}
										</span>
										<span className="text-violet-600 text-xs">custom</span>
									</div>
								)}
								{errorCount > 0 && (
									<div className="flex items-center gap-2 rounded-lg bg-gradient-to-r from-red-100 to-red-100 px-3 py-2">
										<WarningIcon className="h-4 w-4 text-red-600" />
										<span className="font-bold text-red-800 text-sm">
											{errorCount}
										</span>
										<span className="text-red-600 text-xs">errors</span>
									</div>
								)}
							</div>
						</div>
>>>>>>> 79938659

            <SessionEventTimeline events={session.events || []} />
          </div>
        </div>
      </CollapsibleContent>
    </Collapsible>
  );
}

export const SessionRow = React.memo(SessionRowInternal);<|MERGE_RESOLUTION|>--- conflicted
+++ resolved
@@ -1,25 +1,6 @@
 "use client";
 
 import {
-<<<<<<< HEAD
-  AlertTriangleIcon,
-  ChevronDownIcon,
-  ChevronRightIcon,
-  ClockIcon,
-  ExternalLinkIcon,
-  EyeIcon,
-  SparklesIcon,
-} from "lucide-react";
-import React, { useCallback } from "react";
-import { FaviconImage } from "@/components/analytics/favicon-image";
-import { Badge } from "@/components/ui/badge";
-import {
-  Collapsible,
-  CollapsibleContent,
-  CollapsibleTrigger,
-} from "@/components/ui/collapsible";
-import { SessionEventTimeline } from "./session-event-timeline";
-=======
 	ArrowSquareOutIcon,
 	CaretDownIcon,
 	CaretRightIcon,
@@ -52,7 +33,6 @@
 	}
 );
 
->>>>>>> 79938659
 import {
   getBrowserIconComponent,
   getCountryFlag,
@@ -173,25 +153,6 @@
               </div>
             </div>
 
-<<<<<<< HEAD
-            <div className="hidden min-w-[120px] flex-shrink-0 items-center gap-2 lg:flex">
-              <div className="flex items-center gap-2">
-                {referrerInfo.domain ? (
-                  <FaviconImage
-                    className="flex-shrink-0"
-                    domain={referrerInfo.domain}
-                    size={16}
-                  />
-                ) : (
-                  <ExternalLinkIcon className="h-4 w-4 flex-shrink-0 text-muted-foreground" />
-                )}
-                <span className="truncate text-muted-foreground text-sm">
-                  {referrerInfo.name}
-                </span>
-              </div>
-            </div>
-          </div>
-=======
 						<div className="hidden min-w-[120px] flex-shrink-0 items-center gap-2 lg:flex">
 							<div className="flex items-center gap-2">
 								{referrerInfo.domain ? (
@@ -209,7 +170,6 @@
 							</div>
 						</div>
 					</div>
->>>>>>> 79938659
 
           <div className="ml-4 flex flex-shrink-0 items-center gap-4 text-sm">
             <div className="hidden min-w-[60px] flex-col items-center gap-1 sm:flex">
@@ -255,114 +215,6 @@
                 </div>
               )} */}
 
-<<<<<<< HEAD
-              {errorCount > 0 && (
-                <div className="flex flex-col items-center gap-1">
-                  <div className="font-medium text-red-600 text-xs">Errors</div>
-                  <Badge className="border-0 bg-gradient-to-r from-red-500 to-red-600 font-semibold text-white text-xs">
-                    <AlertTriangleIcon className="mr-1 h-3 w-3" />
-                    {errorCount}
-                  </Badge>
-                </div>
-              )}
-            </div>
-          </div>
-        </div>
-      </CollapsibleTrigger>
-
-      <CollapsibleContent>
-        <div className="border-t bg-muted/20 px-4 pb-4">
-          <div className="grid grid-cols-1 gap-4 border-b py-4 text-sm sm:grid-cols-2 lg:grid-cols-5">
-            <div className="text-center">
-              <span className="mb-2 block text-muted-foreground text-xs uppercase tracking-wide">
-                Duration
-              </span>
-              <div className="font-bold text-foreground text-lg">
-                {session.duration_formatted || "0s"}
-              </div>
-            </div>
-            <div className="text-center">
-              <span className="mb-2 block text-muted-foreground text-xs uppercase tracking-wide">
-                Page Views
-              </span>
-              <div className="font-bold text-foreground text-lg">
-                {session.page_views || 1}
-              </div>
-            </div>
-            <div className="text-center">
-              <span className="mb-2 block text-muted-foreground text-xs uppercase tracking-wide">
-                Visitor Type
-              </span>
-              <div className="font-medium text-foreground">
-                {session.is_returning_visitor ? (
-                  <span className="font-semibold text-blue-600">Returning</span>
-                ) : (
-                  <span className="font-semibold text-green-600">New</span>
-                )}
-              </div>
-            </div>
-            <div className="text-center">
-              <span className="mb-2 block text-muted-foreground text-xs uppercase tracking-wide">
-                Session #
-              </span>
-              <div className="font-bold text-foreground text-lg">
-                #{session.visitor_session_count || 1}
-              </div>
-            </div>
-            <div className="text-center">
-              <span className="mb-2 block text-muted-foreground text-xs uppercase tracking-wide">
-                Referrer
-              </span>
-              <div className="flex items-center justify-center gap-2">
-                {referrerInfo.domain ? (
-                  <FaviconImage
-                    className="flex-shrink-0"
-                    domain={referrerInfo.domain}
-                    size={16}
-                  />
-                ) : (
-                  <ExternalLinkIcon className="h-4 w-4 flex-shrink-0 text-muted-foreground" />
-                )}
-                <span className="truncate font-medium text-foreground text-sm">
-                  {referrerInfo.name}
-                </span>
-              </div>
-            </div>
-          </div>
-
-          <div className="pt-6">
-            <div className="mb-6 flex items-center justify-between">
-              <h4 className="font-semibold text-foreground text-lg">
-                Event Timeline
-              </h4>
-              <div className="flex items-center gap-3">
-                <div className="flex items-center gap-2 rounded-lg bg-slate-100 px-3 py-2">
-                  <span className="font-bold text-slate-800 text-sm">
-                    {session.events?.length || 0}
-                  </span>
-                  <span className="text-slate-600 text-xs">total events</span>
-                </div>
-                {customEventCount > 0 && (
-                  <div className="flex items-center gap-2 rounded-lg bg-gradient-to-r from-violet-100 to-purple-100 px-3 py-2">
-                    <SparklesIcon className="h-4 w-4 text-violet-600" />
-                    <span className="font-bold text-sm text-violet-800">
-                      {customEventCount}
-                    </span>
-                    <span className="text-violet-600 text-xs">custom</span>
-                  </div>
-                )}
-                {errorCount > 0 && (
-                  <div className="flex items-center gap-2 rounded-lg bg-gradient-to-r from-red-100 to-red-100 px-3 py-2">
-                    <AlertTriangleIcon className="h-4 w-4 text-red-600" />
-                    <span className="font-bold text-red-800 text-sm">
-                      {errorCount}
-                    </span>
-                    <span className="text-red-600 text-xs">errors</span>
-                  </div>
-                )}
-              </div>
-            </div>
-=======
 							{errorCount > 0 && (
 								<div className="flex flex-col items-center gap-1">
 									<div className="font-medium text-red-600 text-xs">Errors</div>
@@ -469,7 +321,6 @@
 								)}
 							</div>
 						</div>
->>>>>>> 79938659
 
             <SessionEventTimeline events={session.events || []} />
           </div>
