'use client';

<<<<<<< HEAD
import { SpinnerIcon, UsersIcon } from '@phosphor-icons/react';
=======
import dynamic from 'next/dynamic';
import { UsersIcon, SpinnerIcon } from '@phosphor-icons/react';
>>>>>>> 01e81161
import { useCallback, useEffect, useState } from 'react';
import { Card, CardContent } from '@/components/ui/card';
import { useProfilesData } from '@/hooks/use-dynamic-query';

// Type adapter for the new profile data structure
type ProfileData = {
	visitor_id: string;
	first_visit: string;
	last_visit: string;
	total_sessions: number;
	total_pageviews: number;
	total_duration: number;
	total_duration_formatted: string;
	device: string;
	browser: string;
	os: string;
	country: string;
	region: string;
	sessions: Array<{
		session_id: string;
		session_name: string;
		first_visit: string;
		last_visit: string;
		duration: number;
		duration_formatted: string;
		page_views: number;
		unique_pages: number;
		device: string;
		browser: string;
		os: string;
		country: string;
		region: string;
		referrer: string;
		events: Array<{
			event_id: string;
			time: string;
			event_name: string;
			path: string;
			error_message?: string;
			error_type?: string;
			properties: Record<string, unknown>;
		}>;
	}>;
};

import { WebsitePageHeader } from '../../_components/website-page-header';
import { getDefaultDateRange } from './profile-utils';

const ProfileRow = dynamic(() => import('./profile-row').then(mod => ({ default: mod.ProfileRow })), {
	loading: () => (
		<div className="flex items-center justify-center p-4">
			<SpinnerIcon className="h-4 w-4 animate-spin" />
		</div>
	)
});

interface ProfilesListProps {
	websiteId: string;
}

export function ProfilesList({ websiteId }: ProfilesListProps) {
	const [dateRange] = useState(() => getDefaultDateRange());
	const [expandedProfileId, setExpandedProfileId] = useState<string | null>(
		null
	);
	const [page, setPage] = useState(1);
	const [allProfiles, setAllProfiles] = useState<ProfileData[]>([]);
	const [loadMoreRef, setLoadMoreRef] = useState<HTMLDivElement | null>(null);

	const [isInitialLoad, setIsInitialLoad] = useState(true);

	const { profiles, pagination, isLoading, isError, error } = useProfilesData(
		websiteId,
		dateRange,
		25,
		page
	);

	const toggleProfile = useCallback((profileId: string) => {
		setExpandedProfileId((currentId) =>
			currentId === profileId ? null : profileId
		);
	}, []);

	const handleIntersection = useCallback(
		(entries: IntersectionObserverEntry[]) => {
			const [entry] = entries;
			if (entry.isIntersecting && pagination.hasNext && !isLoading) {
				setPage((prev) => prev + 1);
			}
		},
		[pagination.hasNext, isLoading]
	);

	useEffect(() => {
		if (!loadMoreRef) {
			return;
		}

		const observer = new IntersectionObserver(handleIntersection, {
			threshold: 0.1,
			rootMargin: '300px',
		});

		observer.observe(loadMoreRef);

		return () => {
			observer.disconnect();
		};
	}, [loadMoreRef, handleIntersection]);

	useEffect(() => {
		if (profiles?.length) {
			setAllProfiles((prev) => {
				const existingProfiles = new Map(prev.map((p) => [p.visitor_id, p]));
				let hasNewProfiles = false;

				for (const profile of profiles) {
					if (!existingProfiles.has(profile.visitor_id)) {
						existingProfiles.set(
							profile.visitor_id,
							profile as unknown as ProfileData
						);
						hasNewProfiles = true;
					}
				}

				if (hasNewProfiles) {
					return Array.from(existingProfiles.values());
				}

				return prev;
			});
			setIsInitialLoad(false);
		}
	}, [profiles]);

	if (isLoading && isInitialLoad) {
		return (
			<div className="space-y-6">
				<WebsitePageHeader
					description="Visitor profiles with session data and behavior patterns"
					icon={<UsersIcon className="h-6 w-6 text-primary" />}
					title="Recent Profiles"
					variant="minimal"
					websiteId={websiteId}
				/>
				<Card>
					<CardContent>
						<div className="space-y-3">
							{[1, 2, 3, 4, 5, 6, 7, 8].map((i) => (
								<div
									className="h-16 animate-pulse rounded bg-muted/20"
									key={i}
								/>
							))}
						</div>
						<div className="flex items-center justify-center pt-4">
							<div className="flex items-center gap-2 text-muted-foreground">
								<SpinnerIcon className="h-4 w-4 animate-spin" />
								<span className="text-sm">Loading profiles...</span>
							</div>
						</div>
					</CardContent>
				</Card>
			</div>
		);
	}

	if (isError) {
		return (
			<div className="space-y-6">
				<WebsitePageHeader
					description="Visitor profiles with session data and behavior patterns"
					errorMessage={error?.message || 'Failed to load profiles'}
					hasError={true}
					icon={<UsersIcon className="h-6 w-6 text-primary" />}
					title="Recent Profiles"
					variant="minimal"
					websiteId={websiteId}
				/>
			</div>
		);
	}

	if (!allProfiles || allProfiles.length === 0) {
		return (
			<div className="space-y-6">
				<WebsitePageHeader
					description="Visitor profiles with session data and behavior patterns"
					icon={<UsersIcon className="h-6 w-6 text-primary" />}
					title="Recent Profiles"
					variant="minimal"
					websiteId={websiteId}
				/>
				<Card>
					<CardContent>
						<div className="flex flex-col items-center py-12 text-center text-muted-foreground">
							<UsersIcon className="mb-4 h-12 w-12 opacity-50" />
							<p className="mb-2 font-medium text-lg">No profiles found</p>
							<p className="text-sm">
								Visitor profiles will appear here once users visit your website
							</p>
						</div>
					</CardContent>
				</Card>
			</div>
		);
	}

	return (
		<div className="space-y-6">
			<WebsitePageHeader
				description="Visitor profiles with session data and behavior patterns"
				icon={<UsersIcon className="h-6 w-6 text-primary" />}
				subtitle={`${allProfiles.length} loaded`}
				title="Recent Profiles"
				variant="minimal"
				websiteId={websiteId}
			/>
			<Card>
				<CardContent className="p-0">
					<div className="divide-y divide-border">
						{allProfiles.map((profile: ProfileData, index: number) => (
							<ProfileRow
								index={index}
								isExpanded={expandedProfileId === profile.visitor_id}
								key={`${profile.visitor_id}-${index}`}
								onToggle={() => toggleProfile(profile.visitor_id)}
								profile={profile}
							/>
						))}
					</div>

					<div className="border-t p-4" ref={setLoadMoreRef}>
						{pagination.hasNext ? (
							<div className="flex justify-center">
								{isLoading ? (
									<div className="flex items-center gap-2 text-muted-foreground">
										<SpinnerIcon className="h-4 w-4 animate-spin" />
										<span className="text-sm">Loading more profiles...</span>
									</div>
								) : null}
							</div>
						) : (
							<div className="text-center text-muted-foreground text-sm">
								{allProfiles.length > 0
									? 'All profiles loaded'
									: 'No more profiles'}
							</div>
						)}
					</div>
				</CardContent>
			</Card>
		</div>
	);
}<|MERGE_RESOLUTION|>--- conflicted
+++ resolved
@@ -1,11 +1,7 @@
 'use client';
 
-<<<<<<< HEAD
 import { SpinnerIcon, UsersIcon } from '@phosphor-icons/react';
-=======
 import dynamic from 'next/dynamic';
-import { UsersIcon, SpinnerIcon } from '@phosphor-icons/react';
->>>>>>> 01e81161
 import { useCallback, useEffect, useState } from 'react';
 import { Card, CardContent } from '@/components/ui/card';
 import { useProfilesData } from '@/hooks/use-dynamic-query';
@@ -54,13 +50,16 @@
 import { WebsitePageHeader } from '../../_components/website-page-header';
 import { getDefaultDateRange } from './profile-utils';
 
-const ProfileRow = dynamic(() => import('./profile-row').then(mod => ({ default: mod.ProfileRow })), {
-	loading: () => (
-		<div className="flex items-center justify-center p-4">
-			<SpinnerIcon className="h-4 w-4 animate-spin" />
-		</div>
-	)
-});
+const ProfileRow = dynamic(
+	() => import('./profile-row').then((mod) => ({ default: mod.ProfileRow })),
+	{
+		loading: () => (
+			<div className="flex items-center justify-center p-4">
+				<SpinnerIcon className="h-4 w-4 animate-spin" />
+			</div>
+		),
+	}
+);
 
 interface ProfilesListProps {
 	websiteId: string;
