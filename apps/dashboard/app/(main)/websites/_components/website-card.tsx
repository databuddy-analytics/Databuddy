import type { Website, ProcessedMiniChartData } from '@databuddy/shared';
import {
	ArrowRightIcon,
	MinusIcon,
	TrendDownIcon,
	TrendUpIcon,
} from '@phosphor-icons/react';
import dynamic from 'next/dynamic';
import Link from 'next/link';
import { memo, Suspense } from 'react';
import { FaviconImage } from '@/components/analytics/favicon-image';
import {
	Card,
	CardContent,
	CardDescription,
	CardHeader,
	CardTitle,
} from '@/components/ui/card';
import { Skeleton } from '@/components/ui/skeleton';

interface WebsiteCardProps {
	website: Website;
	chartData?: ProcessedMiniChartData;
	isLoadingChart?: boolean;
}

const formatNumber = (num: number) => {
	if (num >= 1_000_000) {
		return `${(num / 1_000_000).toFixed(1)}M`;
	}
	if (num >= 1000) {
		return `${(num / 1000).toFixed(1)}K`;
	}
	return num.toString();
};

<<<<<<< HEAD
const getTrend = (data: MiniChartDataPoint[]) => {
	if (!data || data.length === 0) {
		return null;
	}

	const mid = Math.floor(data.length / 2);
	const [first, second] = [data.slice(0, mid), data.slice(mid)];

	const avg = (arr: MiniChartDataPoint[]) =>
		arr.length > 0 ? arr.reduce((sum, p) => sum + p.value, 0) / arr.length : 0;
	const [prevAvg, currAvg] = [avg(first), avg(second)];

	if (prevAvg === 0) {
		return currAvg > 0
			? { type: 'up', value: 100 }
			: { type: 'neutral', value: 0 };
	}

	const change = ((currAvg - prevAvg) / prevAvg) * 100;
	let type: 'up' | 'down' | 'neutral' = 'neutral';
	if (change > 5) {
		type = 'up';
	} else if (change < -5) {
		type = 'down';
	}
	return { type, value: Math.abs(change) };
};

const Chart = memo(
	({ data, id }: { data: MiniChartDataPoint[]; id: string }) => (
		<div className="chart-container">
			<ResponsiveContainer height={50} width="100%">
				<AreaChart
					data={data}
					margin={{ top: 5, right: 0, left: 0, bottom: 0 }}
				>
					<defs>
						<linearGradient id={`gradient-${id}`} x1="0" x2="0" y1="0" y2="1">
							<stop
								offset="5%"
								stopColor="var(--chart-color)"
								stopOpacity={0.8}
							/>
							<stop
								offset="95%"
								stopColor="var(--chart-color)"
								stopOpacity={0.1}
							/>
						</linearGradient>
					</defs>
					<XAxis dataKey="date" hide />
					<YAxis domain={['dataMin - 5', 'dataMax + 5']} hide />
					<Tooltip
						content={({ active, payload, label }) =>
							active && payload?.[0] && typeof payload[0].value === 'number' ? (
								<div className="rounded-lg border bg-background p-2 text-sm shadow-lg">
									<p className="font-medium">
										{new Date(label).toLocaleDateString('en-US', {
											month: 'short',
											day: 'numeric',
										})}
									</p>
									<p className="text-primary">
										{formatNumber(payload[0].value)} views
									</p>
								</div>
							) : null
						}
					/>
					<Area
						dataKey="value"
						dot={false}
						fill={`url(#gradient-${id})`}
						stroke="var(--chart-color)"
						strokeWidth={2.5}
						type="monotone"
					/>
				</AreaChart>
			</ResponsiveContainer>
		</div>
	)
=======
// Lazy load the chart component to improve initial page load
const MiniChart = dynamic(
	() => import('./mini-chart').then(mod => mod.default),
	{
		loading: () => <Skeleton className="h-12 w-full rounded" />,
		ssr: false,
	}
>>>>>>> e17f2207
);

export const WebsiteCard = memo(
	({ website, chartData, isLoadingChart }: WebsiteCardProps) => {
		return (
			<Link
				className="group block"
				data-section="website-grid"
				data-track="website-card-click"
				data-website-id={website.id}
				data-website-name={website.name}
				href={`/websites/${website.id}`}
			>
				<Card className="flex h-full select-none flex-col bg-background transition-all duration-300 ease-in-out group-hover:border-primary/60 group-hover:shadow-primary/5 group-hover:shadow-xl">
					<CardHeader className="pb-2">
						<div className="flex items-center justify-between">
							<div className="min-w-0 flex-1">
								<CardTitle className="truncate font-bold text-base transition-colors group-hover:text-primary">
									{website.name}
								</CardTitle>
								<CardDescription className="flex items-center gap-1 pt-0.5">
									<FaviconImage
										altText={`${website.name} favicon`}
										className="flex-shrink-0"
										domain={website.domain}
										size={24}
									/>
									<span className="truncate text-xs">{website.domain}</span>
								</CardDescription>
							</div>
							<ArrowRightIcon
								aria-hidden="true"
								className="h-4 w-4 flex-shrink-0 text-muted-foreground transition-all duration-200 group-hover:translate-x-1 group-hover:text-primary"
								weight="fill"
							/>
						</div>
					</CardHeader>

					<CardContent className="pt-0 pb-3">
						{isLoadingChart ? (
							<div className="space-y-2">
								<div className="flex justify-between">
									<Skeleton className="h-3 w-12 rounded" />
									<Skeleton className="h-3 w-8 rounded" />
								</div>
								<Skeleton className="h-12 w-full rounded" />
							</div>
						) : chartData ? (
							chartData.data.length > 0 ? (
								<div className="space-y-2">
									<div className="flex items-center justify-between">
										<span className="font-medium text-muted-foreground text-xs">
											{formatNumber(chartData.totalViews)} views
										</span>
										{chartData.trend && (
											<div className="flex items-center gap-1 font-medium text-xs">
												{chartData.trend.type === 'up' ? (
													<>
														<TrendUpIcon
															aria-hidden="true"
															className="!text-success h-4 w-4"
															style={{ color: 'var(--tw-success, #22c55e)' }}
															weight="fill"
														/>
														<span
															className="!text-success"
															style={{ color: 'var(--tw-success, #22c55e)' }}
														>
															+{chartData.trend.value.toFixed(0)}%
														</span>
													</>
												) : chartData.trend.type === 'down' ? (
													<>
														<TrendDownIcon
															aria-hidden="true"
															className="!text-destructive h-4 w-4"
															style={{
																color: 'var(--tw-destructive, #ef4444)',
															}}
															weight="fill"
														/>
														<span
															className="!text-destructive"
															style={{
																color: 'var(--tw-destructive, #ef4444)',
															}}
														>
															-{chartData.trend.value.toFixed(0)}%
														</span>
													</>
												) : (
													<>
														<MinusIcon
															aria-hidden="true"
															className="h-4 w-4 text-muted-foreground"
															weight="fill"
														/>
														<span className="text-muted-foreground">0%</span>
													</>
												)}
											</div>
										)}
									</div>
									<div className="transition-colors duration-300 [--chart-color:theme(colors.primary.DEFAULT)] group-hover:[--chart-color:theme(colors.primary.600)]">
										<Suspense fallback={<Skeleton className="h-12 w-full rounded" />}>
											<MiniChart data={chartData.data} id={website.id} />
										</Suspense>
									</div>
								</div>
							) : (
								<div className="py-4 text-center text-muted-foreground text-xs">
									No data yet
								</div>
							)
						) : (
							<div className="py-4 text-center text-muted-foreground text-xs">
								Failed to load
							</div>
						)}
					</CardContent>
				</Card>
			</Link>
		);
	}
);

WebsiteCard.displayName = 'WebsiteCard';

export function WebsiteCardSkeleton() {
	return (
		<Card className="h-full">
			<CardHeader>
				<Skeleton className="h-6 w-3/4 rounded-md" />
				<Skeleton className="mt-1 h-4 w-1/2 rounded-md" />
			</CardHeader>
			<CardContent>
				<Skeleton className="h-20 w-full rounded-md" />
			</CardContent>
		</Card>
	);
}<|MERGE_RESOLUTION|>--- conflicted
+++ resolved
@@ -34,89 +34,6 @@
 	return num.toString();
 };
 
-<<<<<<< HEAD
-const getTrend = (data: MiniChartDataPoint[]) => {
-	if (!data || data.length === 0) {
-		return null;
-	}
-
-	const mid = Math.floor(data.length / 2);
-	const [first, second] = [data.slice(0, mid), data.slice(mid)];
-
-	const avg = (arr: MiniChartDataPoint[]) =>
-		arr.length > 0 ? arr.reduce((sum, p) => sum + p.value, 0) / arr.length : 0;
-	const [prevAvg, currAvg] = [avg(first), avg(second)];
-
-	if (prevAvg === 0) {
-		return currAvg > 0
-			? { type: 'up', value: 100 }
-			: { type: 'neutral', value: 0 };
-	}
-
-	const change = ((currAvg - prevAvg) / prevAvg) * 100;
-	let type: 'up' | 'down' | 'neutral' = 'neutral';
-	if (change > 5) {
-		type = 'up';
-	} else if (change < -5) {
-		type = 'down';
-	}
-	return { type, value: Math.abs(change) };
-};
-
-const Chart = memo(
-	({ data, id }: { data: MiniChartDataPoint[]; id: string }) => (
-		<div className="chart-container">
-			<ResponsiveContainer height={50} width="100%">
-				<AreaChart
-					data={data}
-					margin={{ top: 5, right: 0, left: 0, bottom: 0 }}
-				>
-					<defs>
-						<linearGradient id={`gradient-${id}`} x1="0" x2="0" y1="0" y2="1">
-							<stop
-								offset="5%"
-								stopColor="var(--chart-color)"
-								stopOpacity={0.8}
-							/>
-							<stop
-								offset="95%"
-								stopColor="var(--chart-color)"
-								stopOpacity={0.1}
-							/>
-						</linearGradient>
-					</defs>
-					<XAxis dataKey="date" hide />
-					<YAxis domain={['dataMin - 5', 'dataMax + 5']} hide />
-					<Tooltip
-						content={({ active, payload, label }) =>
-							active && payload?.[0] && typeof payload[0].value === 'number' ? (
-								<div className="rounded-lg border bg-background p-2 text-sm shadow-lg">
-									<p className="font-medium">
-										{new Date(label).toLocaleDateString('en-US', {
-											month: 'short',
-											day: 'numeric',
-										})}
-									</p>
-									<p className="text-primary">
-										{formatNumber(payload[0].value)} views
-									</p>
-								</div>
-							) : null
-						}
-					/>
-					<Area
-						dataKey="value"
-						dot={false}
-						fill={`url(#gradient-${id})`}
-						stroke="var(--chart-color)"
-						strokeWidth={2.5}
-						type="monotone"
-					/>
-				</AreaChart>
-			</ResponsiveContainer>
-		</div>
-	)
-=======
 // Lazy load the chart component to improve initial page load
 const MiniChart = dynamic(
 	() => import('./mini-chart').then(mod => mod.default),
@@ -124,7 +41,6 @@
 		loading: () => <Skeleton className="h-12 w-full rounded" />,
 		ssr: false,
 	}
->>>>>>> e17f2207
 );
 
 export const WebsiteCard = memo(
