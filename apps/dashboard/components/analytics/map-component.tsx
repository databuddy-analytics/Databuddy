'use client';

import { scalePow } from 'd3-scale';
import type { Feature, GeoJsonObject } from 'geojson';
import type { Layer } from 'leaflet';
import 'leaflet/dist/leaflet.css';
<<<<<<< HEAD
import { useCallback, useEffect, useMemo, useRef, useState } from 'react';
import { GeoJSON, MapContainer, useMap } from 'react-leaflet';
import L from 'leaflet';
=======
import type { LocationData } from '@databuddy/shared';
import { useEffect, useMemo, useRef, useState } from 'react';
import { GeoJSON, MapContainer } from 'react-leaflet';
>>>>>>> 59d25213
import { getCountryPopulation } from '@/lib/data';
import { useCountries } from '@/lib/geo';
import { CountryFlag } from './icons/CountryFlag';

interface TooltipContent {
	name: string;
	code: string;
	count: number;
	percentage: number;
	perCapita?: number;
}

interface TooltipPosition {
	x: number;
	y: number;
}

const roundToTwo = (num: number): number => {
	return Math.round((num + Number.EPSILON) * 100) / 100;
};

function MapZoomController({ 
	selectedCountry, 
	countriesGeoData 
}: { 
	selectedCountry?: string | null;
	countriesGeoData: any;
}) {
	const map = useMap();

	useEffect(() => {
		if (!countriesGeoData || !map) {
			return;
		}

		if (!selectedCountry) {
			map.flyTo([40, 3], 1, {
				animate: true,
				duration: 1.2,
			});
			return;
		}

		const countryFeature = countriesGeoData.features?.find(
			(feature: Feature<any>) => 
				feature.properties?.ISO_A2 === selectedCountry ||
				feature.properties?.ADMIN?.toUpperCase() === selectedCountry?.toUpperCase() ||
				feature.properties?.NAME?.toUpperCase() === selectedCountry?.toUpperCase() ||
				feature.properties?.ISO_A3 === selectedCountry
		);

		if (countryFeature?.geometry) {
			try {
				const tempLayer = L.geoJSON(countryFeature);
				const bounds = tempLayer.getBounds();
				
				if (bounds && bounds.isValid && bounds.isValid()) {
					const latSpan = bounds.getNorth() - bounds.getSouth();
					const lngSpan = bounds.getEast() - bounds.getWest();
					const totalSpan = latSpan + lngSpan;
					
					// Special handling for US - bounds center doesn't work due to Alaska/Hawaii
					const isUSA = selectedCountry?.toUpperCase().includes('US') || 
								  selectedCountry?.toUpperCase().includes('UNITED STATES');
					
					if (isUSA) {
						// For USA, use continental US center
						map.flyTo([39.8283, -98.5795], 4, {
							animate: true,
							duration: 1.2,
						});
					} else if (totalSpan > 80) {
						const center = bounds.getCenter();
						const zoom = totalSpan > 150 ? 2 : totalSpan > 120 ? 3 : 4;
						
						map.flyTo(center, zoom, {
							animate: true,
							duration: 1.2,
						});
					} else {
						map.fitBounds(bounds, {
							padding: [20, 20],
							maxZoom: 8,
							animate: true,
							duration: 1.2,
						});
					}
				}
			} catch (error) {
				// Fallback: if bounds calculation fails, just center on the selected country
				const center: [number, number] = [40, 3];
				map.flyTo(center, 2, {
					animate: true,
					duration: 1.2,
				});
			}
		}
	}, [selectedCountry, countriesGeoData, map]);

	return null;
}

export function MapComponent({
	height,
	mode = 'total',
	locationData,
	isLoading: passedIsLoading = false,
	selectedCountry,
}: {
	height: string;
	mode?: 'total' | 'perCapita';
	locationData?: LocationData;
	isLoading?: boolean;
	selectedCountry?: string | null;
}) {
	const locationsData = locationData;

	const countryData = useMemo(() => {
		if (!locationsData?.countries) {
			return null;
		}

		const validCountries = locationsData.countries.filter(
			(country) => country.country && country.country.trim() !== ''
		);

		const totalVisitors =
			validCountries.reduce((sum, c) => sum + c.visitors, 0) || 1;

		return {
			data: validCountries.map((country) => ({
				value:
					country.country_code?.toUpperCase() || country.country.toUpperCase(),
				count: country.visitors,
				percentage: (country.visitors / totalVisitors) * 100,
			})),
		};
	}, [locationsData?.countries]);



	const [tooltipContent, setTooltipContent] = useState<TooltipContent | null>(
		null
	);
	const [tooltipPosition, setTooltipPosition] = useState<TooltipPosition>({
		x: 0,
		y: 0,
	});
	const [mapView] = useState<'countries' | 'subdivisions'>('countries');
	const [hoveredId, setHoveredId] = useState<string | null>(null);

	const processedCountryData = useMemo(() => {
		if (!countryData?.data) {
			return null;
		}

		return countryData.data.map((item) => {
			const population = getCountryPopulation(item.value);
			const perCapitaValue = population > 0 ? item.count / population : 0;
			return {
				...item,
				perCapita: perCapitaValue,
			};
		});
	}, [countryData?.data]);

	const colorScale = useMemo(() => {
		if (!processedCountryData) {
			return () => '#e5e7eb';
		}

		const metricToUse = mode === 'perCapita' ? 'perCapita' : 'count';
		const values = processedCountryData?.map((d) => d[metricToUse]) || [0];
		const maxValue = Math.max(...values);
		const nonZeroValues = values.filter((v) => v > 0);
		const minValue = nonZeroValues.length > 0 ? Math.min(...nonZeroValues) : 0;

		const baseBlue = '59, 130, 246';
		const lightBlue = '96, 165, 250';

		const scale = scalePow<number>()
			.exponent(0.5)
			.domain([minValue || 0, maxValue])
			.range([0.1, 1]);

		return (value: number) => {
			if (value === 0) {
				return 'rgba(51, 65, 85, 0.4)';
			}

			const intensity = scale(value);

			if (intensity < 0.3) {
				return `rgba(${lightBlue}, ${0.5 + intensity * 0.3})`;
			}
			if (intensity < 0.7) {
				return `rgba(${baseBlue}, ${0.7 + intensity * 0.2})`;
			}
			return `rgba(${baseBlue}, ${0.9 + intensity * 0.1})`;
		};
	}, [processedCountryData, mode]);

	const { data: countriesGeoData } = useCountries();

	const handleStyle = useCallback((feature: Feature<any>) => {
		const dataKey = feature?.properties?.ISO_A2;
		const foundData = processedCountryData?.find(
			({ value }) => value === dataKey
		);

		const metricValue =
			mode === 'perCapita' ? foundData?.perCapita || 0 : foundData?.count || 0;
		const fillColor = colorScale(metricValue);

		const isHovered = hoveredId === dataKey?.toString();
		const hasData = metricValue > 0;

		const borderColor = hasData
			? isHovered
				? 'rgba(148, 163, 184, 0.9)'
				: 'rgba(71, 85, 105, 0.8)'
			: 'rgba(51, 65, 85, 0.6)';

		const borderWeight = hasData ? (isHovered ? 2 : 1) : 0.8;
		const fillOpacity = hasData ? (isHovered ? 0.95 : 0.9) : 0.5;

		return {
			color: borderColor,
			weight: borderWeight,
			fill: true,
			fillColor,
			fillOpacity,
			opacity: 1,
			transition: 'all 0.2s ease-in-out',
			...(isHovered &&
				hasData && {
					filter: 'drop-shadow(0 2px 4px rgba(0, 0, 0, 0.1))',
				}),
		};
	}, [processedCountryData, colorScale, hoveredId, mode]);

	const handleEachFeature = useCallback((feature: Feature<any>, layer: Layer) => {
		layer.on({
			mouseover: () => {
				const code = feature.properties?.ISO_A2;
				setHoveredId(code);

				const name = feature.properties?.ADMIN;
				const foundData = processedCountryData?.find(
					({ value }) => value === code
				);
				const count = foundData?.count || 0;
				const percentage = foundData?.percentage || 0;
				const perCapita = foundData?.perCapita || 0;

				setTooltipContent({
					name,
					code,
					count,
					percentage,
					perCapita,
				});
			},
			mouseout: () => {
				setHoveredId(null);
				setTooltipContent(null);
			},
		});
	}, [processedCountryData]);

	const containerRef = useRef<HTMLDivElement>(null);

	const initialZoom = useMemo(() => 1, []);
	const initialCenter = useMemo(() => [40, 3] as [number, number], []);
	const mapStyle = useMemo(() => ({
		height: '100%',
		background: '#0f172a',
		cursor: 'default',
		outline: 'none',
		zIndex: '1',
	}), []);

	return (
		<div
			className="relative"
			onMouseMove={(e) => {
				if (tooltipContent) {
					setTooltipPosition({
						x: e.clientX,
						y: e.clientY,
					});
				}
			}}
			ref={containerRef}
			role="tablist"
			style={{ height }}
		>
			{passedIsLoading && (
				<div className="absolute inset-0 z-10 flex items-center justify-center bg-slate-900/80 backdrop-blur-sm">
					<div className="flex flex-col items-center gap-3">
						<div className="h-8 w-8 animate-spin rounded-full border-2 border-blue-400 border-t-transparent" />
						<span className="font-medium text-slate-300 text-sm">
							Loading map data...
						</span>
					</div>
				</div>
			)}

			{countriesGeoData && (
				<MapContainer
					attributionControl={false}
					center={initialCenter}
					preferCanvas={true}
					style={mapStyle}
					zoom={initialZoom}
					zoomControl={false}
				>
					{mapView === 'countries' && countriesGeoData && (
						<GeoJSON
							data={countriesGeoData as GeoJsonObject}
							key="countries-map"
							onEachFeature={handleEachFeature}
							style={handleStyle as any}
						/>
					)}
					<MapZoomController 
						selectedCountry={selectedCountry} 
						countriesGeoData={countriesGeoData} 
					/>
				</MapContainer>
			)}

			{tooltipContent && (
				<div
					className="pointer-events-none fixed z-50 rounded-lg border border-slate-700 bg-slate-800 p-3 text-white text-sm shadow-2xl backdrop-blur-sm"
					style={{
						left: tooltipPosition.x,
						top: tooltipPosition.y - 10,
						transform: 'translate(-50%, -100%)',
						boxShadow:
							'0 20px 40px -10px rgba(0, 0, 0, 0.3), 0 8px 16px -4px rgba(0, 0, 0, 0.2)',
					}}
				>
					<div className="mb-1 flex items-center gap-2 font-medium">
						{tooltipContent.code && (
							<CountryFlag country={tooltipContent.code.slice(0, 2)} />
						)}
						<span className="text-white">
							{tooltipContent.name}
						</span>
					</div>
					<div className="space-y-1">
						<div>
							<span className="font-bold text-blue-400">
								{tooltipContent.count.toLocaleString()}
							</span>{' '}
							<span className="text-slate-300">
								({tooltipContent.percentage.toFixed(1)}%) visitors
							</span>
						</div>
						{mode === 'perCapita' && (
							<div className="text-slate-300 text-sm">
								<span className="font-bold text-blue-400">
									{roundToTwo(tooltipContent.perCapita ?? 0)}
								</span>{' '}
								per million people
							</div>
						)}
					</div>
				</div>
			)}
		</div>
	);
}<|MERGE_RESOLUTION|>--- conflicted
+++ resolved
@@ -4,15 +4,9 @@
 import type { Feature, GeoJsonObject } from 'geojson';
 import type { Layer } from 'leaflet';
 import 'leaflet/dist/leaflet.css';
-<<<<<<< HEAD
 import { useCallback, useEffect, useMemo, useRef, useState } from 'react';
 import { GeoJSON, MapContainer, useMap } from 'react-leaflet';
 import L from 'leaflet';
-=======
-import type { LocationData } from '@databuddy/shared';
-import { useEffect, useMemo, useRef, useState } from 'react';
-import { GeoJSON, MapContainer } from 'react-leaflet';
->>>>>>> 59d25213
 import { getCountryPopulation } from '@/lib/data';
 import { useCountries } from '@/lib/geo';
 import { CountryFlag } from './icons/CountryFlag';
