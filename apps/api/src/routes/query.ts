import { Elysia, t } from 'elysia';
import {
	deriveWebsiteContext,
	getCachedWebsiteDomain,
	getWebsiteDomain,
} from '../lib/website-utils';
import { createRateLimitMiddleware } from '../middleware/rate-limit';
import { compileQuery, executeQuery } from '../query';
import { QueryBuilders } from '../query/builders';
import type { QueryRequest } from '../query/types';
import {
	CompileRequestSchema,
	type CompileRequestType,
	DynamicQueryRequestSchema,
	type DynamicQueryRequestType,
} from '../schemas';

interface QueryParams {
	start_date?: string;
	startDate?: string;
	end_date?: string;
	endDate?: string;
	website_id?: string;
	timezone?: string;
}

export const query = new Elysia({ prefix: '/v1/query' })
	.use(createRateLimitMiddleware({ type: 'api' }))
	.derive(deriveWebsiteContext)
	.get('/types', () => ({
		success: true,
		types: Object.keys(QueryBuilders),
		configs: Object.fromEntries(
			Object.entries(QueryBuilders).map(([key, config]) => [
				key,
				{
					allowedFilters: config.allowedFilters || [],
					customizable: config.customizable,
					defaultLimit: config.limit,
				},
			])
		),
	}))

	.post(
		'/compile',
		async ({
			body,
			query: queryParams,
		}: {
			body: CompileRequestType;
			query: { website_id?: string };
		}) => {
			try {
				const { website_id } = queryParams;
				const websiteDomain = website_id
					? await getWebsiteDomain(website_id)
					: null;

				const result = compileQuery(body as QueryRequest, websiteDomain);
				return {
					success: true,
					...result,
				};
			} catch (error) {
				return {
					success: false,
					error: error instanceof Error ? error.message : 'Compilation failed',
				};
			}
		},
		{
			body: CompileRequestSchema,
		}
	)

	.post(
		'/',
		async ({
			body,
			query: queryParams,
			timezone,
		}: {
			body: DynamicQueryRequestType | DynamicQueryRequestType[];
			query: { website_id?: string };
			timezone: string;
		}) => {
			try {
				if (Array.isArray(body)) {
					const uniqueWebsiteIds = [
						...new Set(body.flatMap((req) => req.parameters)),
					];
					const domainCache = await getCachedWebsiteDomain(uniqueWebsiteIds);

					const results = await Promise.all(
						body.map(async (queryRequest) => {
							try {
								return await executeDynamicQuery(
									queryRequest,
									{
										...queryParams,
										timezone,
									},
									domainCache
								);
							} catch (error) {
								return {
									success: false,
									error:
										error instanceof Error ? error.message : 'Query failed',
								};
							}
						})
					);

					return {
						success: true,
						batch: true,
						results,
					};
				}

				const result = await executeDynamicQuery(body, {
					...queryParams,
					timezone,
				});
				return {
					success: true,
					...result,
				};
			} catch (error) {
				return {
					success: false,
					error: error instanceof Error ? error.message : 'Query failed',
				};
			}
		},
		{
			body: t.Union([
				DynamicQueryRequestSchema,
				t.Array(DynamicQueryRequestSchema),
			]),
		}
	);

async function executeDynamicQuery(
	request: DynamicQueryRequestType,
	queryParams: QueryParams,
	domainCache?: Record<string, string | null>
) {
	const startDate = queryParams.start_date || queryParams.startDate;
	const endDate = queryParams.end_date || queryParams.endDate;
	const websiteId = queryParams.website_id;

<<<<<<< HEAD
	const websiteDomain =
		websiteId && !domainCache?.[websiteId]
			? await getWebsiteDomain(websiteId)
			: domainCache?.[websiteId] || null;
=======
	const websiteDomain = websiteId
		? (domainCache?.[websiteId] ?? (await getWebsiteDomain(websiteId)))
		: null;
>>>>>>> a6108686

	const getTimeUnit = (granularity?: string): 'hour' | 'day' => {
		if (['hourly', 'hour'].includes(granularity || '')) {
			return 'hour';
		}
		return 'day';
	};

	function validateParameterRequest(
		parameter: string,
		siteId: string | undefined,
		start: string | undefined,
		end: string | undefined
	):
		| { success: true; siteId: string; start: string; end: string }
		| { success: false; error: string } {
		if (!QueryBuilders[parameter]) {
			return {
				success: false,
				error: `Unknown query type: ${parameter}`,
			};
		}

		if (!(siteId && start && end)) {
			return {
				success: false,
				error:
					'Missing required parameters: website_id, start_date, or end_date',
			};
		}

		return { success: true, siteId, start, end };
	}

	async function processParameter(
		parameter: string,
		dynamicRequest: DynamicQueryRequestType,
		params: QueryParams,
		siteId: string | undefined,
		start: string | undefined,
		end: string | undefined,
		domain: string | null
	) {
		const validation = validateParameterRequest(parameter, siteId, start, end);
		if (!validation.success) {
			return {
				parameter,
				success: false,
				error: validation.error,
				data: [],
			};
		}

		try {
			const queryRequest = {
				projectId: validation.siteId,
				type: parameter,
				from: validation.start,
				to: validation.end,
				timeUnit: getTimeUnit(dynamicRequest.granularity),
				filters: dynamicRequest.filters || [],
				limit: dynamicRequest.limit || 100,
				offset: dynamicRequest.page
					? (dynamicRequest.page - 1) * (dynamicRequest.limit || 100)
					: 0,
				timezone: params.timezone,
			};

			const data = await executeQuery(queryRequest, domain, params.timezone);

			return {
				parameter,
				success: true,
				data: data || [],
			};
		} catch (error) {
			return {
				parameter,
				success: false,
				error: error instanceof Error ? error.message : 'Query failed',
				data: [],
			};
		}
	}

	const parameterResults = await Promise.all(
		request.parameters.map((param: string) => {
			return processParameter(
				param,
				request,
				queryParams,
				websiteId,
				startDate,
				endDate,
				websiteDomain
			);
		})
	);

	return {
		queryId: request.id,
		data: parameterResults,
		meta: {
			parameters: request.parameters,
			total_parameters: request.parameters.length,
			page: request.page || 1,
			limit: request.limit || 100,
			filters_applied: request.filters?.length || 0,
		},
	};
}<|MERGE_RESOLUTION|>--- conflicted
+++ resolved
@@ -152,16 +152,9 @@
 	const endDate = queryParams.end_date || queryParams.endDate;
 	const websiteId = queryParams.website_id;
 
-<<<<<<< HEAD
-	const websiteDomain =
-		websiteId && !domainCache?.[websiteId]
-			? await getWebsiteDomain(websiteId)
-			: domainCache?.[websiteId] || null;
-=======
 	const websiteDomain = websiteId
 		? (domainCache?.[websiteId] ?? (await getWebsiteDomain(websiteId)))
 		: null;
->>>>>>> a6108686
 
 	const getTimeUnit = (granularity?: string): 'hour' | 'day' => {
 		if (['hourly', 'hour'].includes(granularity || '')) {
