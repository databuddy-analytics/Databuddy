import type { DynamicQueryFilter } from '@databuddy/shared';
import { Analytics } from '../../types/tables';
import type { SimpleQueryConfig } from '../types';

interface SessionFilter extends Pick<DynamicQueryFilter, 'field' | 'value'> {
	op?: string;
	operator?: DynamicQueryFilter['operator'];
}

interface FilterProcessingResult {
	eventLevelClauses: string[];
	sessionLevelClauses: string[];
	params: Record<string, unknown>;
}

// Helper function to process path filters
function processPathFilter(
	filter: SessionFilter,
	idx: number,
	params: Record<string, unknown>
): { clause: string; key: string } {
	const key = `sf${idx}`;
	const op = filter.op || filter.operator;
	const value = Array.isArray(filter.value) ? filter.value[0] : filter.value;

	if (op === 'like') {
		params[key] = `%${String(value)}%`;
		return { clause: `path LIKE {${key}:String}`, key };
	}

	params[key] = String(value);
	return { clause: `path = {${key}:String}`, key };
}

// Helper function to process session-level filters
function processSessionFilter(
	filter: SessionFilter,
	idx: number,
	params: Record<string, unknown>
): { clause: string; key?: string } {
	const op = filter.op || filter.operator;
	const value = Array.isArray(filter.value) ? filter.value[0] : filter.value;

	if (op === 'like') {
		const key = `sf${idx}`;
		if (filter.field === 'referrer') {
			params[key] = `%${String(value)}%`;
			return { clause: `lower(referrer) LIKE lower({${key}:String})`, key };
		}
		params[key] = `%${String(value)}%`;
		return { clause: `${filter.field} LIKE {${key}:String}`, key };
	}

	if (filter.field === 'referrer' && value === '') {
		return {
			clause: `(referrer = '' OR referrer IS NULL OR referrer = 'direct')`,
		};
	}

	const key = `sf${idx}`;
	params[key] = String(value);
	return { clause: `${filter.field} = {${key}:String}`, key };
}

// Helper function to process all filters
function processFilters(
	filters: SessionFilter[],
	allowedFields: Set<string>
): FilterProcessingResult {
	const eventLevelClauses: string[] = [];
	const sessionLevelClauses: string[] = [];
	const params: Record<string, unknown> = {};
	let idx = 0;

	for (const filter of filters) {
		if (!(filter && allowedFields.has(filter.field))) {
			continue;
		}

		if (filter.field === 'path') {
			const { clause } = processPathFilter(filter, idx++, params);
			eventLevelClauses.push(clause);
		} else {
			const { clause, key } = processSessionFilter(filter, idx, params);
			sessionLevelClauses.push(clause);
			if (key) {
				idx++;
			}
		}
	}

	return { eventLevelClauses, sessionLevelClauses, params };
}

export const SessionsBuilders: Record<string, SimpleQueryConfig> = {
	session_metrics: {
		table: Analytics.events,
		fields: [
			'COUNT(DISTINCT session_id) as total_sessions',
			'AVG(CASE WHEN time_on_page > 0 THEN time_on_page / 1000 ELSE NULL END) as avg_session_duration',
			'AVG(CASE WHEN is_bounce = 1 THEN 100 ELSE 0 END) as bounce_rate',
			'COUNT(*) as total_events',
		],
		where: ["event_name = 'screen_view'"],
		timeField: 'time',
		allowedFilters: [
			'path',
			'referrer',
			'device_type',
			'browser_name',
			'country',
		],
		customizable: true,
	},

	session_duration_distribution: {
		table: Analytics.events,
		fields: [
			'CASE ' +
				"WHEN time_on_page < 30 THEN '0-30s' " +
				"WHEN time_on_page < 60 THEN '30s-1m' " +
				"WHEN time_on_page < 300 THEN '1m-5m' " +
				"WHEN time_on_page < 900 THEN '5m-15m' " +
				"WHEN time_on_page < 3600 THEN '15m-1h' " +
				"ELSE '1h+' " +
				'END as duration_range',
			'COUNT(DISTINCT session_id) as sessions',
			'COUNT(DISTINCT anonymous_id) as visitors',
		],
		where: ["event_name = 'screen_view'", 'time_on_page > 0'],
		groupBy: ['duration_range'],
		orderBy: 'sessions DESC',
		timeField: 'time',
		allowedFilters: ['path', 'referrer', 'device_type'],
		customizable: true,
	},

	sessions_by_device: {
		table: Analytics.events,
		fields: [
			'device_type as name',
			'COUNT(DISTINCT session_id) as sessions',
			'COUNT(DISTINCT anonymous_id) as visitors',
			'ROUND(AVG(CASE WHEN time_on_page > 0 THEN time_on_page / 1000 ELSE NULL END), 2) as avg_session_duration',
		],
		where: ["event_name = 'screen_view'", "device_type != ''"],
		groupBy: ['device_type'],
		orderBy: 'sessions DESC',
		timeField: 'time',
		allowedFilters: ['device_type', 'path', 'referrer'],
		customizable: true,
	},

	sessions_by_browser: {
		table: Analytics.events,
		fields: [
			'browser_name as name',
			'COUNT(DISTINCT session_id) as sessions',
			'COUNT(DISTINCT anonymous_id) as visitors',
			'ROUND(AVG(CASE WHEN time_on_page > 0 THEN time_on_page / 1000 ELSE NULL END), 2) as avg_session_duration',
		],
		where: ["event_name = 'screen_view'", "browser_name != ''"],
		groupBy: ['browser_name'],
		orderBy: 'sessions DESC',
		limit: 100,
		timeField: 'time',
		allowedFilters: ['browser_name', 'path', 'device_type'],
		customizable: true,
	},

	sessions_time_series: {
		table: Analytics.events,
		fields: [
			'toDate(time) as date',
			'COUNT(DISTINCT session_id) as sessions',
			'COUNT(DISTINCT anonymous_id) as visitors',
			'ROUND(AVG(CASE WHEN time_on_page > 0 THEN time_on_page / 1000 ELSE NULL END), 2) as avg_session_duration',
		],
		where: ["event_name = 'screen_view'"],
		groupBy: ['toDate(time)'],
		orderBy: 'date ASC',
		timeField: 'time',
		allowedFilters: ['path', 'referrer', 'device_type'],
		customizable: true,
	},

	session_flow: {
		table: Analytics.events,
		fields: [
			'path as name',
			'COUNT(DISTINCT session_id) as sessions',
			'COUNT(DISTINCT anonymous_id) as visitors',
		],
		where: ["event_name = 'screen_view'", "path != ''"],
		groupBy: ['path'],
		orderBy: 'sessions DESC',
		limit: 100,
		timeField: 'time',
		allowedFilters: ['path', 'referrer', 'device_type'],
		customizable: true,
	},

	session_list: {
		customSql: (
			websiteId: string,
			startDate: string,
			endDate: string,
			_filters?: unknown[],
			_granularity?: unknown,
			limit?: number,
			offset?: number
		) => {
			const allowedFields = new Set([
				'path',
				'referrer',
				'device_type',
				'browser_name',
				'os_name',
				'country',
			]);

			const filters = Array.isArray(_filters)
				? (_filters as SessionFilter[])
				: [];
			const {
				eventLevelClauses,
				sessionLevelClauses,
				params: filterParams,
			} = processFilters(filters, allowedFields);

			const params: Record<string, unknown> = {
				websiteId,
				startDate,
				endDate: `${endDate} 23:59:59`,
				limit: limit ?? 25,
				offset: offset ?? 0,
				...filterParams,
			};

			const eventWhereFilters = eventLevelClauses.length
				? ` AND ${eventLevelClauses.join(' AND ')}`
				: '';
			const sessionHavingFilters = sessionLevelClauses.length
				? ` HAVING ${sessionLevelClauses.join(' AND ')}`
				: '';

			return {
				sql: `
    WITH session_list AS (
      SELECT
        session_id,
        MIN(time) as first_visit,
        MAX(time) as last_visit,
        LEAST(dateDiff('second', MIN(time), MAX(time)), 28800) as duration,
        countIf(event_name = 'screen_view') as page_views,
        argMin(anonymous_id, time) as visitor_id,
        argMin(user_agent, time) as user_agent,
        argMin(country, time) as country,
        argMin(referrer, time) as referrer,
        argMin(device_type, time) as device_type,
        argMin(browser_name, time) as browser_name,
        argMin(os_name, time) as os_name
      FROM analytics.events
      WHERE 
        client_id = {websiteId:String}
        AND time >= parseDateTimeBestEffort({startDate:String})
        AND time <= parseDateTimeBestEffort({endDate:String})
<<<<<<< HEAD
        ${eventWhereFilters}
=======
>>>>>>> f579a535
      GROUP BY session_id
      ${sessionHavingFilters}
      ORDER BY first_visit DESC
      LIMIT {limit:Int32} OFFSET {offset:Int32}
    ),
    session_events AS (
      SELECT
        e.session_id,
        groupArray(
          tuple(
            e.id,
            e.time,
            e.event_name,
            e.path,
            e.error_message,
            e.error_type,
            CASE 
              WHEN e.event_name NOT IN ('screen_view', 'page_exit', 'error', 'web_vitals', 'link_out') 
                AND e.properties IS NOT NULL 
                AND e.properties != '{}' 
              THEN CAST(e.properties AS String)
              ELSE NULL
            END
          )
        ) as events
      FROM analytics.events e
      INNER JOIN session_list sl ON e.session_id = sl.session_id
      WHERE e.client_id = {websiteId:String}
      GROUP BY e.session_id
    )
    SELECT
      sl.session_id,
      sl.first_visit,
      sl.last_visit,
      sl.duration,
      sl.page_views,
      sl.visitor_id,
      sl.user_agent,
      sl.country,
      sl.referrer,
      sl.device_type,
      sl.browser_name,
      sl.os_name,
      COALESCE(se.events, []) as events
    FROM session_list sl
    LEFT JOIN session_events se ON sl.session_id = se.session_id
    ${combinedWhereClause ? `WHERE ${combinedWhereClause.replace('AND ', '')}` : ''}
    ORDER BY sl.first_visit DESC
      `,
				params,
			};
		},
<<<<<<< HEAD
		timeField: 'time',
		allowedFilters: [
			'path',
			'referrer',
			'device_type',
			'browser_name',
			'os_name',
			'country',
		],
		customizable: true,
=======
		plugins: {
			normalizeGeo: true,
		},
>>>>>>> f579a535
	},

	session_events: {
		table: Analytics.events,
		fields: [
			'session_id',
			'event_id',
			'time',
			'event_name',
			'path',
			'error_message',
			'error_type',
			'properties',
			'device_type',
			'browser_name',
			'country',
			'user_agent',
		],
		where: ['session_id = ?'],
		orderBy: 'time ASC',
		timeField: 'time',
		allowedFilters: ['event_name', 'path', 'error_type'],
		customizable: true,
	},
};<|MERGE_RESOLUTION|>--- conflicted
+++ resolved
@@ -265,10 +265,7 @@
         client_id = {websiteId:String}
         AND time >= parseDateTimeBestEffort({startDate:String})
         AND time <= parseDateTimeBestEffort({endDate:String})
-<<<<<<< HEAD
         ${eventWhereFilters}
-=======
->>>>>>> f579a535
       GROUP BY session_id
       ${sessionHavingFilters}
       ORDER BY first_visit DESC
@@ -321,7 +318,6 @@
 				params,
 			};
 		},
-<<<<<<< HEAD
 		timeField: 'time',
 		allowedFilters: [
 			'path',
@@ -332,11 +328,6 @@
 			'country',
 		],
 		customizable: true,
-=======
-		plugins: {
-			normalizeGeo: true,
-		},
->>>>>>> f579a535
 	},
 
 	session_events: {
