'use client';

// Credits to better-auth for the inspiration

import { XLogoIcon } from '@phosphor-icons/react';
import Link from 'next/link';
import { Avatar, AvatarFallback, AvatarImage } from '../ui/avatar';

const testimonials = [
	{
		name: 'Dominik',
		profession: 'Founder, Rivo.gg',
		link: 'https://x.com/DominikDoesDev/status/1929921951000101188',
		description: 'Hands down one of the sexiest analytic tools out there😍',
		avatar: 'dominik.jpg',
		social: null,
	},
	{
		name: 'Bekacru',
		profession: 'Founder, Better-auth',
		description: 'this looks great!',
		avatar: 'bekacru.jpg',
	},
	{
		name: 'John Yeo',
		profession: 'Co-Founder, Autumn',
		description:
			"Actually game changing going from Framer analytics to @trydatabuddy. We're such happy customers.",
		link: 'https://x.com/johnyeo_/status/1945061131342532846',
		social: null,
		avatar:
			'https://pbs.twimg.com/profile_images/1935046528114016256/ZDKw5J0F_400x400.jpg',
	},
	{
		name: 'Axel Wesselgren',
		profession: 'Founder, Stackster',
		description:
			'Who just switched to the best data analytics platform?\n\n Me.',
		link: 'https://x.com/axelwesselgren/status/1936670098884079755',
		social: null,
		avatar:
			'https://pbs.twimg.com/profile_images/1937981565176344576/H-CnDlga_400x400.jpg',
	},
	{
		name: 'Max',
		profession: 'Founder, Pantom Studio',
		description: "won't lie @trydatabuddy is very easy to setup damn",
		link: 'https://x.com/Metagravity0/status/1945592294612017208',
		social: null,
		avatar:
			'https://pbs.twimg.com/profile_images/1929548168317837312/eP97J41s_400x400.jpg',
	},
	{
		name: 'Ahmet Kilinc',
		link: 'https://x.com/bruvimtired/status/1938972393357062401',
		social: null,
		profession: 'Software Engineer, @mail0dotcom',
		description:
			"if you're not using @trydatabuddy then your analytics are going down the drain.",
		avatar: 'ahmet.jpg',
	},
	{
		name: 'Maze',
		profession: 'Founder, OpenCut',
		link: 'https://x.com/mazeincoding/status/1943019005339455631',
		social: null,
		description:
			"@trydatabuddy is the only analytics i love, it's so simple and easy to use.",
		avatar: 'maze.jpg',
	},
	{
		name: 'Yassr Atti',
		profession: 'Founder, Call',
		description: 'everything you need for analytics is at @trydatabuddy 🔥',
		link: 'https://x.com/Yassr_Atti/status/1944455392018461107',
		social: null,
		avatar: 'yassr.jpg',
	},
	{
		name: 'Ping Maxwell',
		profession: 'SWE, Better-auth',
		link: 'https://x.com/PingStruggles/status/1944862561935221168',
		social: null,
		description:
			"Databuddy is the only analytics platform I've used that I can genuinely say is actually GDPR compliant, and an absolute beast of a product.  Worth a try!",
		avatar: 'ping.jpg',
	},
];

function getNameInitial(name: string) {
	const trimmed = name.trim();
	if (!trimmed) {
		return '?';
	}
	return trimmed.charAt(0).toUpperCase();
}

function TestimonialCardContent({
	testimonial,
}: {
	testimonial: (typeof testimonials)[0];
<<<<<<< HEAD
}) => {
	let isXLink = false;
	if (testimonial.link) {
		try {
			const urlObj = new URL(testimonial.link);
			isXLink = urlObj.hostname === 'x.com' || urlObj.hostname === 'www.x.com';
		} catch {
			isXLink = false;
		}
	}

	const socialEl = isXLink ? <XIcon /> : null;

	return (
		<div className="group flex h-[180px] w-[280px] shrink-0 flex-col justify-between rounded-xl border border-border bg-card/70 shadow-inner backdrop-blur-sm transition-all duration-300 hover:border-border/80 hover:shadow-primary/10 sm:h-[200px] sm:w-[350px] md:h-[220px] md:w-[420px]">
			<p className="text-pretty px-4 pt-4 font-light text-foreground text-sm tracking-tight sm:px-5 sm:pt-5 sm:text-base md:px-6 md:pt-6 md:text-lg">
				&quot;{testimonial.description}&quot;
			</p>
			<div className="flex h-[60px] w-full items-center gap-1 border-border border-t bg-card/20 sm:h-[65px] md:h-[70px]">
				<div className="flex w-full items-center gap-3 px-4 py-3 sm:gap-4 sm:px-5 sm:py-4 md:px-6">
					<Avatar className="h-8 w-8 border border-border sm:h-9 sm:w-9 md:h-10 md:w-10">
=======
}) {
	const socialIcon = testimonial.link?.includes('x.com') ? (
		<span
			aria-hidden
			className="text-muted-foreground transition-colors duration-300 group-hover:text-foreground"
		>
			<XLogoIcon className="h-5 w-5" weight="duotone" />
		</span>
	) : null;

	return (
		<div className="group relative flex h-[200px] w-[300px] shrink-0 flex-col justify-between rounded border border-border bg-card/70 shadow-inner backdrop-blur-sm transition-all duration-300 hover:border-border/80 hover:shadow-primary/10 sm:h-[220px] sm:w-[350px] lg:h-[240px] lg:w-[400px]">
			<p className="text-pretty px-4 pt-4 font-light text-foreground text-sm leading-relaxed tracking-tight sm:px-5 sm:pt-5 sm:text-base lg:px-6 lg:pt-6 lg:text-base">
				&quot;{testimonial.description}&quot;
			</p>
			<div className="flex h-[65px] w-full items-center gap-1 border-border border-t bg-card/20 sm:h-[70px] lg:h-[75px]">
				<div className="flex w-full items-center gap-3 px-4 py-3 sm:gap-4 sm:px-5 sm:py-4 lg:px-6">
					<Avatar className="h-9 w-9 border border-border sm:h-10 sm:w-10 lg:h-11 lg:w-11">
>>>>>>> 5d07e3de
						<AvatarImage
							src={testimonial.avatar.length > 2 ? testimonial.avatar : ''}
						/>
						<AvatarFallback className="bg-muted text-muted-foreground text-xs sm:text-sm">
<<<<<<< HEAD
							{testimonial.avatar}
						</AvatarFallback>
					</Avatar>
					<div className="flex flex-1 flex-col gap-0">
						<h5 className="font-medium text-foreground text-sm sm:text-base">
							{testimonial.name}
						</h5>
						<p className="mt-[-2px] truncate text-muted-foreground text-xs sm:text-sm">
							{testimonial.profession}
						</p>
					</div>
=======
							{getNameInitial(testimonial.name)}
						</AvatarFallback>
					</Avatar>
					<div className="flex flex-1 flex-col gap-0">
						<h5 className="font-medium text-foreground text-sm sm:text-base lg:text-base">
							{testimonial.name}
						</h5>
						<p className="mt-[-2px] truncate text-muted-foreground text-xs sm:text-sm lg:text-sm">
							{testimonial.profession}
						</p>
					</div>
				</div>
				{socialIcon ? (
					<>
						<div className="h-full w-[1px] bg-border" />
						<div className="flex h-full w-[55px] items-center justify-center sm:w-[65px] lg:w-[75px]">
							{socialIcon}
						</div>
					</>
				) : null}
			</div>

			<div className="pointer-events-none absolute inset-0">
				<div className="absolute top-0 left-0 h-2 w-2">
					<div className="absolute top-0 left-0.5 h-0.5 w-1.5 origin-left bg-foreground" />
					<div className="absolute top-0 left-0 h-2 w-0.5 origin-top bg-foreground" />
				</div>
				<div className="-scale-x-[1] absolute top-0 right-0 h-2 w-2">
					<div className="absolute top-0 left-0.5 h-0.5 w-1.5 origin-left bg-foreground" />
					<div className="absolute top-0 left-0 h-2 w-0.5 origin-top bg-foreground" />
				</div>
				<div className="-scale-y-[1] absolute bottom-0 left-0 h-2 w-2">
					<div className="absolute top-0 left-0.5 h-0.5 w-1.5 origin-left bg-foreground" />
					<div className="absolute top-0 left-0 h-2 w-0.5 origin-top bg-foreground" />
				</div>
				<div className="-scale-[1] absolute right-0 bottom-0 h-2 w-2">
					<div className="absolute top-0 left-0.5 h-0.5 w-1.5 origin-left bg-foreground" />
					<div className="absolute top-0 left-0 h-2 w-0.5 origin-top bg-foreground" />
>>>>>>> 5d07e3de
				</div>
				{socialEl ? (
					<>
						<div className="h-full w-[1px] bg-border" />
						<div className="flex h-full w-[50px] items-center justify-center sm:w-[60px] md:w-[70px]">
							{socialEl}
						</div>
					</>
				) : null}
			</div>
		</div>
	);
<<<<<<< HEAD
};
=======
}
>>>>>>> 5d07e3de

function TestimonialCard({
	testimonial,
}: {
	testimonial: (typeof testimonials)[0];
}) {
	if (testimonial.link) {
		return (
			<Link
				className="block"
				href={testimonial.link}
				rel="noopener noreferrer"
				target="_blank"
			>
				<TestimonialCardContent testimonial={testimonial} />
			</Link>
		);
	}

	return <TestimonialCardContent testimonial={testimonial} />;
}

function SlidingTestimonials({
	testimonials: rowTestimonials,
	reverse = false,
}: {
	testimonials: typeof testimonials;
	reverse?: boolean;
}) {
	const duplicatedTestimonials = new Array(15).fill(rowTestimonials).flat();

	return (
		<div className="group relative flex gap-5 overflow-hidden">
			<div
				className="flex shrink-0 gap-5 group-hover:[animation-play-state:paused]"
				style={{
					animation: reverse
						? 'slide-right 300s linear infinite'
						: 'slide-left 300s linear infinite',
				}}
			>
				{duplicatedTestimonials.map((testimonial, index) => (
					<TestimonialCard
						key={`${testimonial.name}-${index}`}
						testimonial={testimonial}
					/>
				))}
			</div>
		</div>
	);
}

export default function Testimonials() {
	return (
		<>
			<style>{`
				@keyframes slide-left {
					from { transform: translateX(0%); }
					to { transform: translateX(-50%); }
				}
				@keyframes slide-right {
					from { transform: translateX(-50%); }
					to { transform: translateX(0%); }
				}
			`}</style>

			<div className="relative w-full">
				{/* Header Section */}
				<div className="mb-8 px-4 text-center sm:px-6 lg:mb-12 lg:px-8">
					<h2 className="mb-4 font-medium text-2xl leading-tight sm:text-3xl lg:text-4xl xl:text-5xl">
						What developers are saying
					</h2>
					<p className="mx-auto max-w-2xl text-muted-foreground text-sm sm:text-base lg:text-lg">
						Join thousands of developers who trust Databuddy for their analytics
						needs
					</p>
				</div>

				{/* Testimonials Slider */}
				<div
					className="flex flex-col gap-3 px-4 sm:gap-4 sm:px-0 lg:gap-5"
					style={{
						maskImage:
							'linear-gradient(to right, transparent 0%, black 5%, black 95%, transparent 100%)',
					}}
				>
					<SlidingTestimonials
						testimonials={testimonials.slice(
							0,
							Math.floor(testimonials.length / 2)
						)}
					/>
					<SlidingTestimonials
						reverse
						testimonials={testimonials.slice(
							Math.floor(testimonials.length / 2)
						)}
					/>
				</div>
			</div>
		</>
	);
}<|MERGE_RESOLUTION|>--- conflicted
+++ resolved
@@ -4,6 +4,7 @@
 
 import { XLogoIcon } from '@phosphor-icons/react';
 import Link from 'next/link';
+import type { ReactElement } from 'react';
 import { Avatar, AvatarFallback, AvatarImage } from '../ui/avatar';
 
 const testimonials = [
@@ -87,7 +88,7 @@
 	},
 ];
 
-function getNameInitial(name: string) {
+function getNameInitial(name: string): string {
 	const trimmed = name.trim();
 	if (!trimmed) {
 		return '?';
@@ -98,31 +99,8 @@
 function TestimonialCardContent({
 	testimonial,
 }: {
-	testimonial: (typeof testimonials)[0];
-<<<<<<< HEAD
-}) => {
-	let isXLink = false;
-	if (testimonial.link) {
-		try {
-			const urlObj = new URL(testimonial.link);
-			isXLink = urlObj.hostname === 'x.com' || urlObj.hostname === 'www.x.com';
-		} catch {
-			isXLink = false;
-		}
-	}
-
-	const socialEl = isXLink ? <XIcon /> : null;
-
-	return (
-		<div className="group flex h-[180px] w-[280px] shrink-0 flex-col justify-between rounded-xl border border-border bg-card/70 shadow-inner backdrop-blur-sm transition-all duration-300 hover:border-border/80 hover:shadow-primary/10 sm:h-[200px] sm:w-[350px] md:h-[220px] md:w-[420px]">
-			<p className="text-pretty px-4 pt-4 font-light text-foreground text-sm tracking-tight sm:px-5 sm:pt-5 sm:text-base md:px-6 md:pt-6 md:text-lg">
-				&quot;{testimonial.description}&quot;
-			</p>
-			<div className="flex h-[60px] w-full items-center gap-1 border-border border-t bg-card/20 sm:h-[65px] md:h-[70px]">
-				<div className="flex w-full items-center gap-3 px-4 py-3 sm:gap-4 sm:px-5 sm:py-4 md:px-6">
-					<Avatar className="h-8 w-8 border border-border sm:h-9 sm:w-9 md:h-10 md:w-10">
-=======
-}) {
+	testimonial: (typeof testimonials)[number];
+}): ReactElement {
 	const socialIcon = testimonial.link?.includes('x.com') ? (
 		<span
 			aria-hidden
@@ -135,29 +113,15 @@
 	return (
 		<div className="group relative flex h-[200px] w-[300px] shrink-0 flex-col justify-between rounded border border-border bg-card/70 shadow-inner backdrop-blur-sm transition-all duration-300 hover:border-border/80 hover:shadow-primary/10 sm:h-[220px] sm:w-[350px] lg:h-[240px] lg:w-[400px]">
 			<p className="text-pretty px-4 pt-4 font-light text-foreground text-sm leading-relaxed tracking-tight sm:px-5 sm:pt-5 sm:text-base lg:px-6 lg:pt-6 lg:text-base">
-				&quot;{testimonial.description}&quot;
+				"{testimonial.description}"
 			</p>
 			<div className="flex h-[65px] w-full items-center gap-1 border-border border-t bg-card/20 sm:h-[70px] lg:h-[75px]">
 				<div className="flex w-full items-center gap-3 px-4 py-3 sm:gap-4 sm:px-5 sm:py-4 lg:px-6">
 					<Avatar className="h-9 w-9 border border-border sm:h-10 sm:w-10 lg:h-11 lg:w-11">
->>>>>>> 5d07e3de
 						<AvatarImage
 							src={testimonial.avatar.length > 2 ? testimonial.avatar : ''}
 						/>
 						<AvatarFallback className="bg-muted text-muted-foreground text-xs sm:text-sm">
-<<<<<<< HEAD
-							{testimonial.avatar}
-						</AvatarFallback>
-					</Avatar>
-					<div className="flex flex-1 flex-col gap-0">
-						<h5 className="font-medium text-foreground text-sm sm:text-base">
-							{testimonial.name}
-						</h5>
-						<p className="mt-[-2px] truncate text-muted-foreground text-xs sm:text-sm">
-							{testimonial.profession}
-						</p>
-					</div>
-=======
 							{getNameInitial(testimonial.name)}
 						</AvatarFallback>
 					</Avatar>
@@ -196,30 +160,17 @@
 				<div className="-scale-[1] absolute right-0 bottom-0 h-2 w-2">
 					<div className="absolute top-0 left-0.5 h-0.5 w-1.5 origin-left bg-foreground" />
 					<div className="absolute top-0 left-0 h-2 w-0.5 origin-top bg-foreground" />
->>>>>>> 5d07e3de
-				</div>
-				{socialEl ? (
-					<>
-						<div className="h-full w-[1px] bg-border" />
-						<div className="flex h-full w-[50px] items-center justify-center sm:w-[60px] md:w-[70px]">
-							{socialEl}
-						</div>
-					</>
-				) : null}
+				</div>
 			</div>
 		</div>
 	);
-<<<<<<< HEAD
-};
-=======
-}
->>>>>>> 5d07e3de
+}
 
 function TestimonialCard({
 	testimonial,
 }: {
-	testimonial: (typeof testimonials)[0];
-}) {
+	testimonial: (typeof testimonials)[number];
+}): ReactElement {
 	if (testimonial.link) {
 		return (
 			<Link
@@ -242,7 +193,7 @@
 }: {
 	testimonials: typeof testimonials;
 	reverse?: boolean;
-}) {
+}): ReactElement {
 	const duplicatedTestimonials = new Array(15).fill(rowTestimonials).flat();
 
 	return (
@@ -255,9 +206,9 @@
 						: 'slide-left 300s linear infinite',
 				}}
 			>
-				{duplicatedTestimonials.map((testimonial, index) => (
+				{duplicatedTestimonials.map((testimonial) => (
 					<TestimonialCard
-						key={`${testimonial.name}-${index}`}
+						key={`${testimonial.name}-${testimonial.profession}`}
 						testimonial={testimonial}
 					/>
 				))}
@@ -266,7 +217,7 @@
 	);
 }
 
-export default function Testimonials() {
+export default function Testimonials(): ReactElement {
 	return (
 		<>
 			<style>{`
