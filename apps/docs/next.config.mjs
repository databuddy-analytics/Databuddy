--- conflicted
+++ resolved
@@ -8,67 +8,6 @@
   compress: true,
   poweredByHeader: false,
 
-<<<<<<< HEAD
-  async headers() {
-    return [
-      {
-        source: "/(.*)",
-        headers: [
-          {
-            key: "X-Content-Type-Options",
-            value: "nosniff",
-          },
-          {
-            key: "X-Frame-Options",
-            value: "DENY",
-          },
-          {
-            key: "X-XSS-Protection",
-            value: "1; mode=block",
-          },
-          {
-            key: "Referrer-Policy",
-            value: "strict-origin-when-cross-origin",
-          },
-        ],
-      },
-      {
-        source: "/docs/:path*",
-        headers: [
-          {
-            key: "Cache-Control",
-            value: "public, max-age=3600, stale-while-revalidate=86400",
-          },
-          {
-            key: "X-Robots-Tag",
-            value:
-              "index, follow, max-image-preview:large, max-snippet:-1, max-video-preview:-1",
-          },
-        ],
-      },
-    ];
-  },
-
-  async redirects() {
-    return [
-      {
-        source: "/documentation/:path*",
-        destination: "/docs/:path*",
-        permanent: true,
-      },
-      {
-        source: "/guide/:path*",
-        destination: "/docs/:path*",
-        permanent: true,
-      },
-      {
-        source: "/docs/docs/:path*",
-        destination: "/docs/:path*",
-        permanent: true,
-      },
-    ];
-  },
-=======
 	// biome-ignore lint: false positive
 	async headers() {
 		return [
@@ -130,7 +69,6 @@
 			},
 		];
 	},
->>>>>>> 79938659
 
   images: {
     formats: ["image/webp", "image/avif"],
